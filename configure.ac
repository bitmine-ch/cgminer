##--##--##--##--##--##--##--##--##--##--##--##--##--##--##--##--##
##--##--##--##--##--##--##--##--##--##--##--##--##--##--##--##--##
m4_define([v_maj], [3])
m4_define([v_min], [7])
m4_define([v_mic], [2])
##--##--##--##--##--##--##--##--##--##--##--##--##--##--##--##--##
m4_define([v_ver], [v_maj.v_min.v_mic])
m4_define([lt_rev], m4_eval(v_maj + v_min))
m4_define([lt_cur], v_mic)
m4_define([lt_age], v_min)
##--##--##--##--##--##--##--##--##--##--##--##--##--##--##--##--##
##--##--##--##--##--##--##--##--##--##--##--##--##--##--##--##--##

AC_INIT([cgminer], [v_ver], [kernel@kolivas.org])

AC_PREREQ(2.59)
AC_CANONICAL_SYSTEM
AC_CONFIG_MACRO_DIR([m4])
AC_CONFIG_SRCDIR([cgminer.c])
AC_CONFIG_HEADERS([config.h])

AM_INIT_AUTOMAKE([foreign subdir-objects])
m4_ifdef([AM_SILENT_RULES], [AM_SILENT_RULES([yes])])
AC_USE_SYSTEM_EXTENSIONS

##--##--##--##--##--##--##--##--##--##--##--##--##--##--##--##--##
##--##--##--##--##--##--##--##--##--##--##--##--##--##--##--##--##
m4_ifdef([v_rev], , [m4_define([v_rev], [0])])
m4_ifdef([v_rel], , [m4_define([v_rel], [])])
AC_DEFINE_UNQUOTED(CGMINER_MAJOR_VERSION, [v_maj], [Major version])
AC_DEFINE_UNQUOTED(CGMINER_MINOR_VERSION, [v_min], [Minor version])
AC_DEFINE_UNQUOTED(CGMINER_MINOR_SUBVERSION, [v_mic], [Micro version])
version_info="lt_rev:lt_cur:lt_age"
release_info="v_rel"
AC_SUBST(version_info)
AC_SUBST(release_info)
##--##--##--##--##--##--##--##--##--##--##--##--##--##--##--##--##
##--##--##--##--##--##--##--##--##--##--##--##--##--##--##--##--##
VMAJ=v_maj
AC_SUBST(VMAJ)

AC_CANONICAL_BUILD
AC_CANONICAL_HOST

dnl Make sure anyone changing configure.ac/Makefile.am has a clue
AM_MAINTAINER_MODE

dnl Checks for programs
AC_PROG_CC
gl_EARLY
AC_PROG_GCC_TRADITIONAL
AM_PROG_CC_C_O
LT_INIT([disable-shared])

gl_INIT

dnl Checks for header files.
AC_HEADER_STDC
AC_CHECK_HEADERS(syslog.h)

AC_FUNC_ALLOCA

have_win32=false
PTHREAD_FLAGS="-lpthread"
DLOPEN_FLAGS="-ldl"
WS2_LIBS=""
MM_LIBS=""
MATH_LIBS="-lm"
RT_LIBS="-lrt"

case $target in
  amd64-*)
    have_x86_64=true
    ;;
  x86_64-*)
    have_x86_64=true
    ;;
  *)
    have_x86_64=false
    ;;
esac

case $target in
  *-*-linux-gnu*)
    have_linux=true
    ;;
  *-*-mingw*)
    have_win32=true
    PTHREAD_FLAGS=""
    DLOPEN_FLAGS=""
    WS2_LIBS="-lws2_32"
    MM_LIBS="-lwinmm"
    RT_LIBS=""
    AC_DEFINE([_WIN32_WINNT], [0x0501], "WinNT version for XP+ support")
    ;;
  powerpc-*-darwin*)
    have_darwin=true
    CFLAGS="$CFLAGS -faltivec"
    PTHREAD_FLAGS=""
    RT_LIBS=""
    ;;
  *-*-darwin*)
    have_darwin=true
    PTHREAD_FLAGS=""
    RT_LIBS=""
	;;
esac

have_cgminer_sdk=false
if test -n "$CGMINER_SDK"; then
	have_cgminer_sdk=true
	CPPFLAGS="-I$CGMINER_SDK/include $CPPFLAGS"
	LDFLAGS="-L$CGMINER_SDK/lib/$target $LDFLAGS"
fi

has_winpthread=false
if test "x$have_win32" = xtrue; then
        has_winpthread=true
        AC_CHECK_LIB(winpthread, nanosleep, , has_winpthread=false)
        PTHREAD_LIBS=-lwinpthread
fi

if test "x$has_winpthread" != xtrue; then
        AC_CHECK_LIB(pthread, pthread_create, ,
                AC_MSG_ERROR([Could not find pthread library - please install libpthread]))
        PTHREAD_LIBS=-lpthread
fi

avalon="no"

AC_ARG_ENABLE([avalon],
	[AC_HELP_STRING([--enable-avalon],[Compile support for Avalon (default disabled)])],
	[avalon=$enableval]
	)
if test "x$avalon" = xyes; then
	AC_DEFINE([USE_AVALON], [1], [Defined to 1 if Avalon support is wanted])
fi
AM_CONDITIONAL([HAS_AVALON], [test x$avalon = xyes])

knc="no"

AC_ARG_ENABLE([knc],
	[AC_HELP_STRING([--enable-knc],[Compile support for KnC miners (default disabled)])],
	[knc=$enableval]
	)
if test "x$knc" = xyes; then
	AC_DEFINE([USE_KNC], [1], [Defined to 1 if KnC miner support is wanted])
fi
AM_CONDITIONAL([HAS_KNC], [test x$knc = xyes])

bflsc="no"

AC_ARG_ENABLE([bflsc],
	[AC_HELP_STRING([--enable-bflsc],[Compile support for BFL ASICs (default disabled)])],
	[bflsc=$enableval]
	)
if test "x$bflsc" = xyes; then
	AC_DEFINE([USE_BFLSC], [1], [Defined to 1 if BFL ASIC support is wanted])
fi
AM_CONDITIONAL([HAS_BFLSC], [test x$bflsc = xyes])

bitforce="no"

AC_ARG_ENABLE([bitforce],
	[AC_HELP_STRING([--enable-bitforce],[Compile support for BitForce FPGAs (default disabled)])],
	[bitforce=$enableval]
	)
if test "x$bitforce" = xyes; then
	AC_DEFINE([USE_BITFORCE], [1], [Defined to 1 if BitForce support is wanted])
fi
AM_CONDITIONAL([HAS_BITFORCE], [test x$bitforce = xyes])

bitfury="no"

AC_ARG_ENABLE([bitfury],
	[AC_HELP_STRING([--enable-bitfury],[Compile support for BitFury ASICs (default disabled)])],
	[bitfury=$enableval]
	)
if test "x$bitfury" = xyes; then
	AC_DEFINE([USE_BITFURY], [1], [Defined to 1 if BitFury support is wanted])
fi
AM_CONDITIONAL([HAS_BITFURY], [test x$bitfury = xyes])

hashfast="no"

AC_ARG_ENABLE([hashfast],
	[AC_HELP_STRING([--enable-hashfast],[Compile support for Hashfast (default disabled)])],
	[hashfast=$enableval]
	)
if test "x$hashfast" = xyes; then
	AC_DEFINE([USE_HASHFAST], [1], [Defined to 1 if Hashfast support is wanted])
fi
AM_CONDITIONAL([HAS_HASHFAST], [test x$hashfast = xyes])

bab="no"

AC_ARG_ENABLE([bab],
	[AC_HELP_STRING([--enable-bab],[Compile support for BlackArrow Bitfury (default disabled)])],
	[bab=$enableval]
	)
if test "x$bab" = xyes; then
	AC_DEFINE([USE_BAB], [1], [Defined to 1 if BlackArrow Bitfury support is wanted])
fi
AM_CONDITIONAL([HAS_BAB], [test x$bab = xyes])

icarus="no"

AC_ARG_ENABLE([icarus],
	[AC_HELP_STRING([--enable-icarus],[Compile support for Icarus (default disabled)])],
	[icarus=$enableval]
	)
if test "x$icarus" = xyes; then
	AC_DEFINE([USE_ICARUS], [1], [Defined to 1 if Icarus support is wanted])
fi
AM_CONDITIONAL([HAS_ICARUS], [test x$icarus = xyes])

klondike="no"

AC_ARG_ENABLE([klondike],
	[AC_HELP_STRING([--enable-klondike],[Compile support for Klondike (default disabled)])],
	[klondike=$enableval]
	)
if test "x$klondike" = xyes; then
	AC_DEFINE([USE_KLONDIKE], [1], [Defined to 1 if Klondike support is wanted])
fi
AM_CONDITIONAL([HAS_KLONDIKE], [test x$klondike = xyes])

modminer="no"

AC_ARG_ENABLE([modminer],
	[AC_HELP_STRING([--enable-modminer],[Compile support for ModMiner FPGAs(default disabled)])],
	[modminer=$enableval]
	)
if test "x$modminer" = xyes; then
	AC_DEFINE([USE_MODMINER], [1], [Defined to 1 if ModMiner support is wanted])
fi
AM_CONDITIONAL([HAS_MODMINER], [test x$modminer = xyes])

curses="auto"

AC_ARG_WITH([curses],
	[AC_HELP_STRING([--without-curses],[Compile support for curses TUI (default enabled)])],
	[curses=$withval]
	)
if test "x$curses" = "xno"; then
	cursesmsg='User specified --without-curses. TUI support DISABLED'
else
	AC_SEARCH_LIBS(addstr, ncurses pdcurses, [
		curses=yes
		cursesmsg="FOUND: ${ac_cv_search_addstr}"
		AC_DEFINE([HAVE_CURSES], [1], [Defined to 1 if curses TUI support is wanted])
	], [
		if test "x$curses" = "xyes"; then
			AC_MSG_ERROR([Could not find curses library - please install libncurses-dev or pdcurses-dev (or configure --without-curses)])
		else
			AC_MSG_WARN([Could not find curses library - if you want a TUI, install libncurses-dev or pdcurses-dev])
			curses=no
			cursesmsg='NOT FOUND. TUI support DISABLED'
		fi
	])
fi

if test x$avalon$bitforce$bitfury$modminer$bflsc$icarus$hashfast$klondike != xnononononononono; then
	want_usbutils=true
else
	want_usbutils=false
fi

AM_CONDITIONAL([NEED_FPGAUTILS], [test x$modminer != xno])
AM_CONDITIONAL([WANT_USBUTILS], [test x$want_usbutils != xfalse])
AM_CONDITIONAL([HAVE_CURSES], [test x$curses = xyes])
AM_CONDITIONAL([HAVE_WINDOWS], [test x$have_win32 = xtrue])
AM_CONDITIONAL([HAVE_x86_64], [test x$have_x86_64 = xtrue])

if test "x$want_usbutils" != xfalse; then
	dlibusb="no"
	AC_DEFINE([USE_USBUTILS], [1], [Defined to 1 if usbutils support required])
	AC_ARG_WITH([system-libusb],
		[AC_HELP_STRING([--with-system-libusb],[Compile against dynamic system libusb (default use included static libusb)])],
		[dlibusb=$withval]
	)

	if test "x$dlibusb" != xno; then
		case $target in
			*-*-freebsd*)
				LIBUSB_LIBS="-lusb"
				LIBUSB_CFLAGS=""
				AC_DEFINE(HAVE_LIBUSB, 1, [Define if you have libusb-1.0])
				;;
			*)
				PKG_CHECK_MODULES(LIBUSB, libusb-1.0, [AC_DEFINE(HAVE_LIBUSB, 1, [Define if you have libusb-1.0])], [AC_MSG_ERROR([Could not find usb library - please install libusb-1.0])])
				;;
		esac
	else
		AC_CONFIG_SUBDIRS([compat/libusb-1.0])
		LIBUSB_LIBS="compat/libusb-1.0/libusb/.libs/libusb-1.0.a"
		if test "x$have_linux" = "xtrue"; then
			LIBUSB_LIBS+=" -ludev"
		fi
		if test "x$have_darwin" = "xtrue"; then
			LIBUSB_LIBS+=" -lobjc"
			LDFLAGS+=" -framework CoreFoundation -framework IOKit"
		fi
	fi
else
	LIBUSB_LIBS=""
fi

AM_CONDITIONAL([WANT_STATIC_LIBUSB], [test x$dlibusb = xno])

AC_CONFIG_SUBDIRS([compat/jansson-2.5])
JANSSON_LIBS="compat/jansson-2.5/src/.libs/libjansson.a"

PKG_PROG_PKG_CONFIG()

if test "x$have_cgminer_sdk" = "xtrue"; then
	if test "x$have_x86_64" = xtrue; then
		ARCH_DIR=x86_64
	else
		ARCH_DIR=x86
	fi
	PKG_CONFIG="${PKG_CONFIG:-pkg-config} --define-variable=arch=$ARCH_DIR --define-variable=target=$target --define-variable=cgminersdkdir=$CGMINER_SDK"
	PKG_CONFIG_PATH="$CGMINER_SDK/lib/pkgconfig${PKG_CONFIG_PATH:+:$PKG_CONFIG_PATH}"
fi

AC_SUBST(LIBUSB_LIBS)
AC_SUBST(LIBUSB_CFLAGS)

AC_ARG_ENABLE([libcurl],
	[AC_HELP_STRING([--disable-libcurl],[Disable building with libcurl for getwork and GBT support])],
	[libcurl=$enableval]
	)

if test "x$libcurl" != xno; then
	if test "x$have_win32" != xtrue; then
		PKG_CHECK_MODULES([LIBCURL], [libcurl >= 7.25.0], [AC_DEFINE([CURL_HAS_KEEPALIVE], [1], [Defined if version of curl supports keepalive.])],
			[PKG_CHECK_MODULES([LIBCURL], [libcurl >= 7.18.2], ,[AC_MSG_ERROR([Missing required libcurl dev >= 7.18.2])])])
	else
		PKG_CHECK_MODULES([LIBCURL], [libcurl >= 7.25.0], ,[AC_MSG_ERROR([Missing required libcurl dev >= 7.25.0])])
		AC_DEFINE([CURL_HAS_KEEPALIVE], [1])
	fi
	AC_DEFINE([HAVE_LIBCURL], [1], [Defined to 1 if libcurl support built in])
else
	LIBCURL_LIBS=""
fi
AC_SUBST(LIBCURL_LIBS)


#check execv signature
AC_COMPILE_IFELSE([AC_LANG_SOURCE([
		   #include <process.h>
		   int execv(const char*, const char*const*);
		   ])],
		   AC_DEFINE([EXECV_2ND_ARG_TYPE], [const char* const*], [int execv(const char*, const char*const*);]),
		   AC_DEFINE([EXECV_2ND_ARG_TYPE], [char* const*], [int execv(const char*, char*const*);]))

dnl CCAN wants to know a lot of vars.
# All the configuration checks.  Regrettably, the __attribute__ checks will
# give false positives on old GCCs, since they just cause warnings.  But that's
# fairly harmless.
AC_COMPILE_IFELSE([AC_LANG_SOURCE([static void __attribute__((cold)) cleanup(void) { }])],
			  AC_DEFINE([HAVE_ATTRIBUTE_COLD], [1],
                                    [Define if __attribute__((cold))]))
AC_COMPILE_IFELSE([AC_LANG_SOURCE([static void __attribute__((const)) cleanup(void) { }])],
			  AC_DEFINE([HAVE_ATTRIBUTE_CONST], [1],
                                    [Define if __attribute__((const))]))
AC_COMPILE_IFELSE([AC_LANG_SOURCE([static void __attribute__((noreturn)) cleanup(void) { exit(1); }])],
			  AC_DEFINE([HAVE_ATTRIBUTE_NORETURN], [1],
                                    [Define if __attribute__((noreturn))]))
AC_COMPILE_IFELSE([AC_LANG_SOURCE([static void __attribute__((format(__printf__, 1, 2))) cleanup(const char *fmt, ...) { }])],
			  AC_DEFINE([HAVE_ATTRIBUTE_PRINTF], [1],
                                    [Define if __attribute__((format(__printf__)))]))
AC_COMPILE_IFELSE([AC_LANG_SOURCE([static void __attribute__((unused)) cleanup(void) { }])],
			  AC_DEFINE([HAVE_ATTRIBUTE_UNUSED], [1],
                                    [Define if __attribute__((unused))]))
AC_COMPILE_IFELSE([AC_LANG_SOURCE([static void __attribute__((used)) cleanup(void) { }])],
			  AC_DEFINE([HAVE_ATTRIBUTE_USED], [1],
                                    [Define if __attribute__((used))]))
AC_LINK_IFELSE([AC_LANG_SOURCE([int main(void) { return __builtin_constant_p(1) ? 0 : 1; }])],
			  AC_DEFINE([HAVE_BUILTIN_CONSTANT_P], [1],
                                    [Define if have __builtin_constant_p]))
AC_LINK_IFELSE([AC_LANG_SOURCE([int main(void) { return __builtin_types_compatible_p(char *, int) ? 1 : 0; }])],
			  AC_DEFINE([HAVE_BUILTIN_TYPES_COMPATIBLE_P], [1],
                                    [Define if have __builtin_types_compatible_p]))
AC_COMPILE_IFELSE([AC_LANG_SOURCE([static int __attribute__((warn_unused_result)) func(int x) { return x; }])],
			  AC_DEFINE([HAVE_WARN_UNUSED_RESULT], [1],
                                    [Define if __attribute__((warn_unused_result))]))

if test "x$prefix" = xNONE; then
	prefix=/usr/local
fi

AC_DEFINE_UNQUOTED([CGMINER_PREFIX], ["$prefix/bin"], [Path to cgminer install])

AC_DEFINE_UNQUOTED([PHATK_KERNNAME], ["phatk121016"], [Filename for phatk kernel])
AC_DEFINE_UNQUOTED([POCLBM_KERNNAME], ["poclbm130302"], [Filename for poclbm kernel])
AC_DEFINE_UNQUOTED([DIAKGCN_KERNNAME], ["diakgcn121016"], [Filename for diakgcn kernel])
AC_DEFINE_UNQUOTED([DIABLO_KERNNAME], ["diablo130302"], [Filename for diablo kernel])
AC_DEFINE_UNQUOTED([SCRYPT_KERNNAME], ["scrypt130511"], [Filename for scrypt kernel])


AC_SUBST(JANSSON_LIBS)
AC_SUBST(PTHREAD_FLAGS)
AC_SUBST(DLOPEN_FLAGS)
AC_SUBST(PTHREAD_LIBS)
AC_SUBST(NCURSES_LIBS)
AC_SUBST(PDCURSES_LIBS)
AC_SUBST(WS2_LIBS)
AC_SUBST(MM_LIBS)
AC_SUBST(MATH_LIBS)
AC_SUBST(RT_LIBS)
AC_SUBST(ADL_CPPFLAGS)

AC_CONFIG_FILES([
	Makefile
	compat/Makefile
	ccan/Makefile
	lib/Makefile
	])
AC_OUTPUT


echo
echo
echo
echo "------------------------------------------------------------------------"
echo "$PACKAGE $VERSION"
echo "------------------------------------------------------------------------"
echo
echo
echo "Configuration Options Summary:"
echo

if test "x$libcurl" != xno; then
	echo "  libcurl(GBT+getwork).: Enabled: $LIBCURL_LIBS"
else
	echo "  libcurl(GBT+getwork).: Disabled"
fi

echo "  curses.TUI...........: $cursesmsg"


<<<<<<< HEAD
=======
if test "x$opencl" != xno; then
	if test $found_opencl = 1; then
		echo "  OpenCL...............: FOUND. GPU mining support enabled"
	if test "x$scrypt" != xno; then
		echo "  scrypt...............: Enabled"
	else
		echo "  scrypt...............: Disabled"
	fi

	else
		echo "  OpenCL...............: NOT FOUND. GPU mining support DISABLED"
		if test "x$avalon$bitforce$bitfury$icarus$modminer$bflsc$hashfast$klondike$knc$bab" = xnononononononononono; then
			AC_MSG_ERROR([No mining configured in])
		fi
		echo "  scrypt...............: Disabled (needs OpenCL)"
	fi
else
	echo "  OpenCL...............: Detection overrided. GPU mining support DISABLED"
	if test "x$avalon$bitforce$bitfury$icarus$modminer$bflsc$hashfast$klondike$knc$bab" = xnononononononononono; then
		AC_MSG_ERROR([No mining configured in])
	fi
	echo "  scrypt...............: Disabled (needs OpenCL)"
fi

if test "x$adl" != xno; then
	if test x$have_adl = xtrue; then
		echo "  ADL..................: SDK found, GPU monitoring support enabled"
	else
		echo "  ADL..................: SDK NOT found, GPU monitoring support DISABLED"
	fi
else
	echo "  ADL..................: Detection overrided. GPU monitoring support DISABLED"
fi

>>>>>>> 92674e9e
echo
if test "x$avalon" = xyes; then
	echo "  Avalon.ASICs.........: Enabled"
else
	echo "  Avalon.ASICs.........: Disabled"
fi

if test "x$bflsc" = xyes; then
	echo "  BFL.ASICs............: Enabled"
else
	echo "  BFL.ASICs............: Disabled"
fi

if test "x$knc" = xyes; then
	echo "  KnC.ASICs............: Enabled"
else
	echo "  KnC.ASICs............: Disabled"
fi

if test "x$bitforce" = xyes; then
	echo "  BitForce.FPGAs.......: Enabled"
else
	echo "  BitForce.FPGAs.......: Disabled"
fi

if test "x$bitfury" = xyes; then
	echo "  BitFury.ASICs........: Enabled"
else
	echo "  BitFury.ASICs........: Disabled"
fi

if test "x$hashfast" = xyes; then
	echo "  Hashfast.ASICs.......: Enabled"
else
	echo "  Hashfast.ASICs.......: Disabled"
fi

if test "x$bab" = xyes; then
	echo "  BlackArrow.ASICs.....: Enabled"
else
	echo "  BlackArrow.ASICs.....: Disabled"
fi

if test "x$icarus" = xyes; then
	echo "  Icarus.ASICs/FPGAs...: Enabled"
else
	echo "  Icarus.ASICs/FPGAs...: Disabled"
fi

if test "x$klondike" = xyes; then
	echo "  Klondike.ASICs.......: Enabled"
else
	echo "  Klondike.ASICs.......: Disabled"
fi

if test "x$modminer" = xyes; then
	echo "  ModMiner.FPGAs.......: Enabled"
else
	echo "  ModMiner.FPGAs.......: Disabled"
fi

echo
echo "Compilation............: make (or gmake)"
echo "  CPPFLAGS.............: $CPPFLAGS"
echo "  CFLAGS...............: $CFLAGS"
echo "  LDFLAGS..............: $LDFLAGS $PTHREAD_FLAGS"
echo "  LDADD................: $DLOPEN_FLAGS $LIBCURL_LIBS $JANSSON_LIBS $PTHREAD_LIBS $NCURSES_LIBS $PDCURSES_LIBS $WS2_LIBS $MATH_LIBS $LIBUSB_LIBS $RT_LIBS"
echo
echo "Installation...........: make install (as root if needed, with 'su' or 'sudo')"
echo "  prefix...............: $prefix"
echo<|MERGE_RESOLUTION|>--- conflicted
+++ resolved
@@ -440,43 +440,6 @@
 echo "  curses.TUI...........: $cursesmsg"
 
 
-<<<<<<< HEAD
-=======
-if test "x$opencl" != xno; then
-	if test $found_opencl = 1; then
-		echo "  OpenCL...............: FOUND. GPU mining support enabled"
-	if test "x$scrypt" != xno; then
-		echo "  scrypt...............: Enabled"
-	else
-		echo "  scrypt...............: Disabled"
-	fi
-
-	else
-		echo "  OpenCL...............: NOT FOUND. GPU mining support DISABLED"
-		if test "x$avalon$bitforce$bitfury$icarus$modminer$bflsc$hashfast$klondike$knc$bab" = xnononononononononono; then
-			AC_MSG_ERROR([No mining configured in])
-		fi
-		echo "  scrypt...............: Disabled (needs OpenCL)"
-	fi
-else
-	echo "  OpenCL...............: Detection overrided. GPU mining support DISABLED"
-	if test "x$avalon$bitforce$bitfury$icarus$modminer$bflsc$hashfast$klondike$knc$bab" = xnononononononononono; then
-		AC_MSG_ERROR([No mining configured in])
-	fi
-	echo "  scrypt...............: Disabled (needs OpenCL)"
-fi
-
-if test "x$adl" != xno; then
-	if test x$have_adl = xtrue; then
-		echo "  ADL..................: SDK found, GPU monitoring support enabled"
-	else
-		echo "  ADL..................: SDK NOT found, GPU monitoring support DISABLED"
-	fi
-else
-	echo "  ADL..................: Detection overrided. GPU monitoring support DISABLED"
-fi
-
->>>>>>> 92674e9e
 echo
 if test "x$avalon" = xyes; then
 	echo "  Avalon.ASICs.........: Enabled"
