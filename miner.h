--- conflicted
+++ resolved
@@ -472,10 +472,6 @@
 #endif
 #ifdef USE_USBUTILS
 	struct cg_usb_info usbinfo;
-<<<<<<< HEAD
-	int usb_cancels;
-=======
->>>>>>> b5379760
 #endif
 #ifdef USE_MODMINER
 	char fpgaid;
