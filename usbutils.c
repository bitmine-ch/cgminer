--- conflicted
+++ resolved
@@ -2347,20 +2347,7 @@
 	size_t usbbufread;
 	int lock_wait;
 
-<<<<<<< HEAD
 	DEVRLOCK(cgpu, pstate);
-=======
-	/* Get statistics on how long reads wait on the devlock */
-	cgpu->usb_bulk_reads++;
-
-	cgtime(&read_start);
-	DEVLOCK(cgpu, pstate);
-	cgtime(&tv_finish);
-	lock_wait = ms_tdiff(&tv_finish, &read_start);
-	cgpu->usb_rlock_total_wait += lock_wait;
-	if (lock_wait > cgpu->usb_rlock_max_wait)
-		cgpu->usb_rlock_max_wait = lock_wait;
->>>>>>> f8e28f25
 
 	if (cgpu->usbinfo.nodev) {
 		*buf = '\0';
@@ -2635,20 +2622,7 @@
 	int err, sent, tot, pstate;
 	int lock_wait;
 
-<<<<<<< HEAD
 	DEVRLOCK(cgpu, pstate);
-=======
-	/* Get statistics on how long writes wait on the devlock */
-	cgpu->usb_bulk_writes++;
-
-	cgtime(&read_start);
-	DEVLOCK(cgpu, pstate);
-	cgtime(&tv_finish);
-	lock_wait = ms_tdiff(&tv_finish, &read_start);
-	cgpu->usb_wlock_total_wait += lock_wait;
-	if (lock_wait > cgpu->usb_wlock_max_wait)
-		cgpu->usb_wlock_max_wait = lock_wait;
->>>>>>> f8e28f25
 
 	USBDEBUG("USB debug: _usb_write(%s (nodev=%s),intinfo=%d,epinfo=%d,buf='%s',bufsiz=%d,proc=%p,timeout=%u,cmd=%s)", cgpu->drv->name, bool_str(cgpu->usbinfo.nodev), intinfo, epinfo, (char *)str_text(buf), (int)bufsiz, processed, timeout, usb_cmdname(cmd));
 
@@ -3188,11 +3162,7 @@
 			case DRIVER_icarus:
 			case DRIVER_avalon:
 			case DRIVER_klondike:
-<<<<<<< HEAD
 				DEVWLOCK(cgpu, pstate);
-=======
-				mutex_lock(cgpu->usbinfo.devlock);
->>>>>>> f8e28f25
 				release_cgpu(cgpu);
 				DEVWUNLOCK(cgpu, pstate);
 				count++;
