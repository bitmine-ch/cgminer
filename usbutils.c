/*
 * Copyright 2012-2013 Andrew Smith
 * Copyright 2013 Con Kolivas <kernel@kolivas.org>
 *
 * This program is free software; you can redistribute it and/or modify it
 * under the terms of the GNU General Public License as published by the Free
 * Software Foundation; either version 3 of the License, or (at your option)
 * any later version.  See COPYING for more details.
 */

#include "config.h"

#include <ctype.h>
#include <stdint.h>
#include <stdbool.h>

#include "logging.h"
#include "miner.h"
#include "usbutils.h"

static pthread_mutex_t cgusb_lock;
static pthread_mutex_t cgusbres_lock;
static cglock_t cgusb_fd_lock;
<<<<<<< HEAD
=======
static cgtimer_t usb11_cgt;
>>>>>>> 509d1a78

#define NODEV(err) ((err) != LIBUSB_SUCCESS && (err) != LIBUSB_ERROR_TIMEOUT)

#define NOCONTROLDEV(err) ((err) < 0 && NODEV(err))

/*
 * WARNING - these assume DEVLOCK(cgpu, pstate) is called first and
 *  DEVUNLOCK(cgpu, pstate) in called in the same function with the same pstate
 *  given to DEVLOCK.
 *  You must call DEVUNLOCK(cgpu, pstate) before exiting the function or it will leave
 *  the thread Cancelability unrestored
 */
#define DEVWLOCK(cgpu, _pth_state) do { \
			pthread_setcancelstate(PTHREAD_CANCEL_DISABLE, &_pth_state); \
			cg_wlock(&cgpu->usbinfo.devlock); \
			} while (0)

#define DEVWUNLOCK(cgpu, _pth_state) do { \
			cg_wunlock(&cgpu->usbinfo.devlock); \
			pthread_setcancelstate(_pth_state, NULL); \
			} while (0)

#define DEVRLOCK(cgpu, _pth_state) do { \
			pthread_setcancelstate(PTHREAD_CANCEL_DISABLE, &_pth_state); \
			cg_rlock(&cgpu->usbinfo.devlock); \
			} while (0)

#define DEVRUNLOCK(cgpu, _pth_state) do { \
			cg_runlock(&cgpu->usbinfo.devlock); \
			pthread_setcancelstate(_pth_state, NULL); \
			} while (0)

#define USB_CONFIG 1

#define BITFURY_TIMEOUT_MS 999
#define ICARUS_TIMEOUT_MS 999

#ifdef WIN32
#define BFLSC_TIMEOUT_MS 999
#define BITFORCE_TIMEOUT_MS 999
#define MODMINER_TIMEOUT_MS 999
#define AVALON_TIMEOUT_MS 999
#define KLONDIKE_TIMEOUT_MS 999
#define HASHFAST_TIMEOUT_MS 999

/* The safety timeout we use, cancelling async transfers on windows that fail
 * to timeout on their own. */
#define WIN_CALLBACK_EXTRA 40
#define WIN_WRITE_CBEXTRA 5000
#else
#define BFLSC_TIMEOUT_MS 300
#define BITFORCE_TIMEOUT_MS 200
#define MODMINER_TIMEOUT_MS 100
#define AVALON_TIMEOUT_MS 200
#define KLONDIKE_TIMEOUT_MS 200
#define HASHFAST_TIMEOUT_MS 200
#endif

#define USB_EPS(_intx, _epinfosx) { \
		.interface = _intx, \
		.ctrl_transfer = _intx, \
		.epinfo_count = ARRAY_SIZE(_epinfosx), \
		.epinfos = _epinfosx \
	}

#define USB_EPS_CTRL(_inty, _ctrlinty, _epinfosy) { \
		.interface = _inty, \
		.ctrl_transfer = _ctrlinty, \
		.epinfo_count = ARRAY_SIZE(_epinfosy), \
		.epinfos = _epinfosy \
	}

/* Linked list of all async transfers in progress. Protected by cgusb_fd_lock.
 * This allows us to not stop the usb polling thread till all are complete, and
 * to find cancellable transfers. */
static struct list_head ut_list;

#ifdef USE_BFLSC
// N.B. transfer size is 512 with USB2.0, but only 64 with USB1.1
static struct usb_epinfo bas_epinfos[] = {
	{ LIBUSB_TRANSFER_TYPE_BULK,	64,	EPI(1), 0, 0 },
	{ LIBUSB_TRANSFER_TYPE_BULK,	64,	EPO(2), 0, 0 }
};

static struct usb_intinfo bas_ints[] = {
	USB_EPS(0, bas_epinfos)
};
#endif

#ifdef USE_BITFORCE
// N.B. transfer size is 512 with USB2.0, but only 64 with USB1.1
static struct usb_epinfo bfl_epinfos[] = {
	{ LIBUSB_TRANSFER_TYPE_BULK,	64,	EPI(1), 0, 0 },
	{ LIBUSB_TRANSFER_TYPE_BULK,	64,	EPO(2), 0, 0 }
};

static struct usb_intinfo bfl_ints[] = {
	USB_EPS(0, bfl_epinfos)
};
#endif

#ifdef USE_BITFURY
static struct usb_epinfo bfu0_epinfos[] = {
	{ LIBUSB_TRANSFER_TYPE_INTERRUPT,	8,	EPI(2), 0, 0 }
};

static struct usb_epinfo bfu1_epinfos[] = {
	{ LIBUSB_TRANSFER_TYPE_BULK,	16,	EPI(3), 0, 0 },
	{ LIBUSB_TRANSFER_TYPE_BULK,	16,	EPO(4), 0, 0 }
};

/* Default to interface 1 */
static struct usb_intinfo bfu_ints[] = {
	USB_EPS(1,  bfu1_epinfos),
	USB_EPS(0,  bfu0_epinfos)
};

static struct usb_epinfo bxf0_epinfos[] = {
	{ LIBUSB_TRANSFER_TYPE_INTERRUPT,	8,	EPI(1), 0, 0 }
};

static struct usb_epinfo bxf1_epinfos[] = {
	{ LIBUSB_TRANSFER_TYPE_BULK,	64,	EPI(2), 0, 0 },
	{ LIBUSB_TRANSFER_TYPE_BULK,	64,	EPO(2), 0, 0 }
};

static struct usb_intinfo bxf_ints[] = {
	USB_EPS(1,  bxf1_epinfos),
	USB_EPS(0,  bxf0_epinfos)
};
#endif

#ifdef USE_HASHFAST
#include "driver-hashfast.h"

static struct usb_epinfo hfa0_epinfos[] = {
	{ LIBUSB_TRANSFER_TYPE_INTERRUPT,	8,	EPI(3), 0, 0 }
};

static struct usb_epinfo hfa1_epinfos[] = {
	{ LIBUSB_TRANSFER_TYPE_BULK,	64,	EPI(1), 0, 0 },
	{ LIBUSB_TRANSFER_TYPE_BULK,	64,	EPO(2), 0, 0 }
};

/* Default to interface 1 */
static struct usb_intinfo hfa_ints[] = {
	USB_EPS(1,  hfa1_epinfos),
	USB_EPS(0,  hfa0_epinfos)
};
#endif

#ifdef USE_MODMINER
static struct usb_epinfo mmq_epinfos[] = {
	{ LIBUSB_TRANSFER_TYPE_BULK,	64,	EPI(3), 0, 0 },
	{ LIBUSB_TRANSFER_TYPE_BULK,	64,	EPO(3), 0, 0 }
};

static struct usb_intinfo mmq_ints[] = {
	USB_EPS(1, mmq_epinfos)
};
#endif

#ifdef USE_AVALON
static struct usb_epinfo ava_epinfos[] = {
	{ LIBUSB_TRANSFER_TYPE_BULK,	64,	EPI(1), 0, 0 },
	{ LIBUSB_TRANSFER_TYPE_BULK,	64,	EPO(2), 0, 0 }
};

static struct usb_intinfo ava_ints[] = {
	USB_EPS(0, ava_epinfos)
};
#endif

#ifdef USE_KLONDIKE
static struct usb_epinfo kln_epinfos[] = {
	{ LIBUSB_TRANSFER_TYPE_BULK,	64,	EPI(1), 0, 0 },
	{ LIBUSB_TRANSFER_TYPE_BULK,	64,	EPO(1), 0, 0 }
};

static struct usb_intinfo kln_ints[] = {
	USB_EPS(0, kln_epinfos)
};

static struct usb_epinfo kli0_epinfos[] = {
	{ LIBUSB_TRANSFER_TYPE_INTERRUPT, 8,	EPI(1), 0, 0 }
};

static struct usb_epinfo kli1_epinfos[] = {
	{ LIBUSB_TRANSFER_TYPE_BULK,	64,	EPI(2), 0, 0 },
	{ LIBUSB_TRANSFER_TYPE_BULK,	64,	EPO(2), 0, 0 }
};

static struct usb_intinfo kli_ints[] = {
	USB_EPS(1, kli1_epinfos),
	USB_EPS(0, kli0_epinfos)
};
#endif

#ifdef USE_ICARUS
static struct usb_epinfo ica_epinfos[] = {
	{ LIBUSB_TRANSFER_TYPE_BULK,	64,	EPI(3), 0, 0 },
	{ LIBUSB_TRANSFER_TYPE_BULK,	64,	EPO(2), 0, 0 }
};

static struct usb_intinfo ica_ints[] = {
	USB_EPS(0, ica_epinfos)
};

static struct usb_epinfo amu_epinfos[] = {
	{ LIBUSB_TRANSFER_TYPE_BULK,	64,	EPI(1), 0, 0 },
	{ LIBUSB_TRANSFER_TYPE_BULK,	64,	EPO(1), 0, 0 }
};

static struct usb_intinfo amu_ints[] = {
	USB_EPS(0, amu_epinfos)
};

static struct usb_epinfo llt_epinfos[] = {
	{ LIBUSB_TRANSFER_TYPE_BULK,	64,	EPI(1), 0, 0 },
	{ LIBUSB_TRANSFER_TYPE_BULK,	64,	EPO(2), 0, 0 }
};

static struct usb_intinfo llt_ints[] = {
	USB_EPS(0, llt_epinfos)
};

static struct usb_epinfo cmr1_epinfos[] = {
	{ LIBUSB_TRANSFER_TYPE_BULK,	64,	EPI(1), 0, 0 },
	{ LIBUSB_TRANSFER_TYPE_BULK,	64,	EPO(2), 0, 0 }
};

static struct usb_intinfo cmr1_ints[] = {
	USB_EPS(0, cmr1_epinfos)
};

static struct usb_epinfo cmr2_epinfos0[] = {
	{ LIBUSB_TRANSFER_TYPE_BULK,	64,	EPI(1), 0, 0 },
	{ LIBUSB_TRANSFER_TYPE_BULK,	64,	EPO(2), 0, 0 }
};
static struct usb_epinfo cmr2_epinfos1[] = {
	{ LIBUSB_TRANSFER_TYPE_BULK,	64,	EPI(3), 0, 0 },
	{ LIBUSB_TRANSFER_TYPE_BULK,	64,	EPO(4), 0, 0 },
};
static struct usb_epinfo cmr2_epinfos2[] = {
	{ LIBUSB_TRANSFER_TYPE_BULK,	64,	EPI(5), 0, 0 },
	{ LIBUSB_TRANSFER_TYPE_BULK,	64,	EPO(6), 0, 0 },
};
static struct usb_epinfo cmr2_epinfos3[] = {
	{ LIBUSB_TRANSFER_TYPE_BULK,	64,	EPI(7), 0, 0 },
	{ LIBUSB_TRANSFER_TYPE_BULK,	64,	EPO(8), 0, 0 }
};

static struct usb_intinfo cmr2_ints[] = {
	USB_EPS_CTRL(0, 1, cmr2_epinfos0),
	USB_EPS_CTRL(1, 2, cmr2_epinfos1),
	USB_EPS_CTRL(2, 3, cmr2_epinfos2),
	USB_EPS_CTRL(3, 4, cmr2_epinfos3)
};
#endif

#define IDVENDOR_FTDI 0x0403

#define INTINFO(_ints) \
		.intinfo_count = ARRAY_SIZE(_ints), \
		.intinfos = _ints

#define USBEP(_usbdev, _intinfo, _epinfo) (_usbdev->found->intinfos[_intinfo].epinfos[_epinfo].ep)
#define THISIF(_found, _this) (_found->intinfos[_this].interface)
#define USBIF(_usbdev, _this) THISIF(_usbdev->found, _this)

// TODO: Add support for (at least) Isochronous endpoints
static struct usb_find_devices find_dev[] = {
#ifdef USE_BFLSC
	{
		.drv = DRIVER_bflsc,
		.name = "BAS",
		.ident = IDENT_BAS,
		.idVendor = IDVENDOR_FTDI,
		.idProduct = 0x6014,
		//.iManufacturer = "Butterfly Labs",
		.iProduct = "BitFORCE SHA256 SC",
		.config = 1,
		.timeout = BFLSC_TIMEOUT_MS,
		.latency = LATENCY_STD,
		INTINFO(bas_ints) },
#endif
#ifdef USE_BITFORCE
	{
		.drv = DRIVER_bitforce,
		.name = "BFL",
		.ident = IDENT_BFL,
		.idVendor = IDVENDOR_FTDI,
		.idProduct = 0x6014,
		.iManufacturer = "Butterfly Labs Inc.",
		.iProduct = "BitFORCE SHA256",
		.config = 1,
		.timeout = BITFORCE_TIMEOUT_MS,
		.latency = LATENCY_STD,
		INTINFO(bfl_ints) },
#endif
#ifdef USE_BITFURY
	{
		.drv = DRIVER_bitfury,
		.name = "BF1",
		.ident = IDENT_BF1,
		.idVendor = 0x03eb,
		.idProduct = 0x204b,
		.config = 1,
		.timeout = BITFURY_TIMEOUT_MS,
		.latency = LATENCY_UNUSED,
		//.iManufacturer = "BPMC",
		.iProduct = "Bitfury BF1",
		INTINFO(bfu_ints)
	},
	{
		.drv = DRIVER_bitfury,
		.name = "BXF",
		.ident = IDENT_BXF,
		.idVendor = 0x198c,
		.idProduct = 0xb1f1,
		.config = 1,
		.timeout = BITFURY_TIMEOUT_MS,
		.latency = LATENCY_UNUSED,
		.iManufacturer = "c-scape",
		.iProduct = "bi?fury",
		INTINFO(bxf_ints)
	},
#endif
#ifdef USE_MODMINER
	{
		.drv = DRIVER_modminer,
		.name = "MMQ",
		.ident = IDENT_MMQ,
		.idVendor = 0x1fc9,
		.idProduct = 0x0003,
		.config = 1,
		.timeout = MODMINER_TIMEOUT_MS,
		.latency = LATENCY_UNUSED,
		INTINFO(mmq_ints) },
#endif
#ifdef USE_AVALON
	{
		.drv = DRIVER_avalon,
		.name = "BTB",
		.ident = IDENT_BTB,
		.idVendor = IDVENDOR_FTDI,
		.idProduct = 0x6001,
		.iManufacturer = "Burnin Electronics",
		.iProduct = "BitBurner",
		.config = 1,
		.timeout = AVALON_TIMEOUT_MS,
		.latency = 10,
		INTINFO(ava_ints) },
	{
		.drv = DRIVER_avalon,
		.name = "BBF",
		.ident = IDENT_BBF,
		.idVendor = IDVENDOR_FTDI,
		.idProduct = 0x6001,
		.iManufacturer = "Burnin Electronics",
		.iProduct = "BitBurner Fury",
		.config = 1,
		.timeout = AVALON_TIMEOUT_MS,
		.latency = 10,
		INTINFO(ava_ints) },
	{
		.drv = DRIVER_avalon,
		.name = "AVA",
		.ident = IDENT_AVA,
		.idVendor = IDVENDOR_FTDI,
		.idProduct = 0x6001,
		.config = 1,
		.timeout = AVALON_TIMEOUT_MS,
		.latency = 10,
		INTINFO(ava_ints) },
#endif
#ifdef USE_HASHFAST
	{
		.drv = DRIVER_hashfast,
		.name = "HFA",
		.ident = IDENT_HFA,
		.idVendor = HF_USB_VENDOR_ID,
		.idProduct = HF_USB_PRODUCT_ID_G1,
		.iManufacturer = "HashFast LLC",
		.iProduct = "M1 Module",
		.config = 1,
		.timeout = HASHFAST_TIMEOUT_MS,
		.latency = LATENCY_UNUSED,
		INTINFO(hfa_ints) },
#endif
#ifdef USE_KLONDIKE
	{
		.drv = DRIVER_klondike,
		.name = "KLN",
		.ident = IDENT_KLN,
		.idVendor = 0x04D8,
		.idProduct = 0xF60A,
		.config = 1,
		.timeout = KLONDIKE_TIMEOUT_MS,
		.latency = 10,
		INTINFO(kln_ints) },
	{
		.drv = DRIVER_klondike,
		.name = "KLI",
		.ident = IDENT_KLN,
		.idVendor = 0x04D8,
		.idProduct = 0xF60A,
		.config = 1,
		.timeout = KLONDIKE_TIMEOUT_MS,
		.latency = 10,
		INTINFO(kli_ints) },
#endif
#ifdef USE_ICARUS
	{
		.drv = DRIVER_icarus,
		.name = "ICA",
		.ident = IDENT_ICA,
		.idVendor = 0x067b,
		.idProduct = 0x2303,
		.config = 1,
		.timeout = ICARUS_TIMEOUT_MS,
		.latency = LATENCY_UNUSED,
		INTINFO(ica_ints) },
	{
		.drv = DRIVER_icarus,
		.name = "AMU",
		.ident = IDENT_AMU,
		.idVendor = 0x10c4,
		.idProduct = 0xea60,
		.config = 1,
		.timeout = ICARUS_TIMEOUT_MS,
		.latency = LATENCY_UNUSED,
		INTINFO(amu_ints) },
	{
		.drv = DRIVER_icarus,
		.name = "BLT",
		.ident = IDENT_BLT,
		.idVendor = IDVENDOR_FTDI,
		.idProduct = 0x6001,
		.iProduct = "FT232R USB UART",
		.config = 1,
		.timeout = ICARUS_TIMEOUT_MS,
		.latency = LATENCY_STD,
		INTINFO(llt_ints) },
	// For any that don't match the above "BLT"
	{
		.drv = DRIVER_icarus,
		.name = "LLT",
		.ident = IDENT_LLT,
		.idVendor = IDVENDOR_FTDI,
		.idProduct = 0x6001,
		.config = 1,
		.timeout = ICARUS_TIMEOUT_MS,
		.latency = LATENCY_STD,
		INTINFO(llt_ints) },
	{
		.drv = DRIVER_icarus,
		.name = "CMR",
		.ident = IDENT_CMR1,
		.idVendor = IDVENDOR_FTDI,
		.idProduct = 0x6014,
		.iProduct = "Cairnsmore1",
		.config = 1,
		.timeout = ICARUS_TIMEOUT_MS,
		.latency = LATENCY_STD,
		INTINFO(cmr1_ints) },
	{
		.drv = DRIVER_icarus,
		.name = "CMR",
		.ident = IDENT_CMR2,
		.idVendor = IDVENDOR_FTDI,
		.idProduct = 0x8350,
		.iProduct = "Cairnsmore1",
		.config = 1,
		.timeout = ICARUS_TIMEOUT_MS,
		.latency = LATENCY_STD,
		INTINFO(cmr2_ints) },
#endif
	{ DRIVER_MAX, NULL, 0, 0, 0, NULL, NULL, 0, 0, 0, 0, NULL }
};

#define STRBUFLEN 256
static const char *BLANK = "";
static const char *space = " ";
static const char *nodatareturned = "no data returned ";

/* Fake success on IO errors allowing code to retry up to USB_RETRY_MAX */
#define IOERR_CHECK(cgpu, err) \
		if (err == LIBUSB_ERROR_IO) { \
			cgpu->usbinfo.ioerr_count++; \
			if (++cgpu->usbinfo.continuous_ioerr_count < USB_RETRY_MAX) \
				err = LIBUSB_SUCCESS; \
		} else \
			cgpu->usbinfo.continuous_ioerr_count = 0;

#if 0 // enable USBDEBUG - only during development testing
 static const char *debug_true_str = "true";
 static const char *debug_false_str = "false";
 static const char *nodevstr = "=NODEV";
 #define bool_str(boo) ((boo) ? debug_true_str : debug_false_str)
 #define isnodev(err) (NODEV(err) ? nodevstr : BLANK)
 #define USBDEBUG(fmt, ...) applog(LOG_WARNING, fmt, ##__VA_ARGS__)
#else
 #define USBDEBUG(fmt, ...)
#endif

// For device limits by driver
static struct driver_count {
	int count;
	int limit;
} drv_count[DRIVER_MAX];

// For device limits by list of bus/dev
static struct usb_busdev {
	int bus_number;
	int device_address;
	void *resource1;
	void *resource2;
} *busdev;

static int busdev_count = 0;

// Total device limit
static int total_count = 0;
static int total_limit = 999999;

struct usb_in_use_list {
	struct usb_busdev in_use;
	struct usb_in_use_list *prev;
	struct usb_in_use_list *next;
};

// List of in use devices
static struct usb_in_use_list *in_use_head = NULL;

struct resource_work {
	bool lock;
	const char *dname;
	uint8_t bus_number;
	uint8_t device_address;
	struct resource_work *next;
};

// Pending work for the reslock thread
struct resource_work *res_work_head = NULL;

struct resource_reply {
	uint8_t bus_number;
	uint8_t device_address;
	bool got;
	struct resource_reply *next;
};

// Replies to lock requests
struct resource_reply *res_reply_head = NULL;

// Some stats need to always be defined
#define SEQ0 0
#define SEQ1 1

// NONE must be 0 - calloced
#define MODE_NONE 0
#define MODE_CTRL_READ (1 << 0)
#define MODE_CTRL_WRITE (1 << 1)
#define MODE_BULK_READ (1 << 2)
#define MODE_BULK_WRITE (1 << 3)

// Set this to 0 to remove stats processing
#define DO_USB_STATS 1

static bool stats_initialised = false;

#if DO_USB_STATS

#define MODE_SEP_STR "+"
#define MODE_NONE_STR "X"
#define MODE_CTRL_READ_STR "cr"
#define MODE_CTRL_WRITE_STR "cw"
#define MODE_BULK_READ_STR "br"
#define MODE_BULK_WRITE_STR "bw"

// One for each CMD, TIMEOUT, ERROR
struct cg_usb_stats_item {
	uint64_t count;
	double total_delay;
	double min_delay;
	double max_delay;
	struct timeval first;
	struct timeval last;
};

#define CMD_CMD 0
#define CMD_TIMEOUT 1
#define CMD_ERROR 2

// One for each C_CMD
struct cg_usb_stats_details {
	int seq;
	uint32_t modes;
	struct cg_usb_stats_item item[CMD_ERROR+1];
};

// One for each device
struct cg_usb_stats {
	char *name;
	int device_id;
	struct cg_usb_stats_details *details;
};

static struct cg_usb_stats *usb_stats = NULL;
static int next_stat = USB_NOSTAT;

#define SECTOMS(s) ((int)((s) * 1000))

#define USB_STATS(sgpu_, sta_, fin_, err_, mode_, cmd_, seq_, tmo_) \
		stats(sgpu_, sta_, fin_, err_, mode_, cmd_, seq_, tmo_)
#define STATS_TIMEVAL(tv_) cgtime(tv_)
#define USB_REJECT(sgpu_, mode_) rejected_inc(sgpu_, mode_)

#else
#define USB_STATS(sgpu_, sta_, fin_, err_, mode_, cmd_, seq_, tmo_)
#define STATS_TIMEVAL(tv_)
#define USB_REJECT(sgpu_, mode_)

#endif // DO_USB_STATS

/* Create usb_commands array from USB_PARSE_COMMANDS macro in usbutils.h */
char *usb_commands[] = {
	USB_PARSE_COMMANDS(JUMPTABLE)
	"Null"
};

#ifdef EOL
#undef EOL
#endif
#define EOL "\n"

static const char *DESDEV = "Device";
static const char *DESCON = "Config";
static const char *DESSTR = "String";
static const char *DESINT = "Interface";
static const char *DESEP = "Endpoint";
static const char *DESHID = "HID";
static const char *DESRPT = "Report";
static const char *DESPHY = "Physical";
static const char *DESHUB = "Hub";

static const char *EPIN = "In: ";
static const char *EPOUT = "Out: ";
static const char *EPX = "?: ";

static const char *CONTROL = "Control";
static const char *ISOCHRONOUS_X = "Isochronous+?";
static const char *ISOCHRONOUS_N_X = "Isochronous+None+?";
static const char *ISOCHRONOUS_N_D = "Isochronous+None+Data";
static const char *ISOCHRONOUS_N_F = "Isochronous+None+Feedback";
static const char *ISOCHRONOUS_N_I = "Isochronous+None+Implicit";
static const char *ISOCHRONOUS_A_X = "Isochronous+Async+?";
static const char *ISOCHRONOUS_A_D = "Isochronous+Async+Data";
static const char *ISOCHRONOUS_A_F = "Isochronous+Async+Feedback";
static const char *ISOCHRONOUS_A_I = "Isochronous+Async+Implicit";
static const char *ISOCHRONOUS_D_X = "Isochronous+Adaptive+?";
static const char *ISOCHRONOUS_D_D = "Isochronous+Adaptive+Data";
static const char *ISOCHRONOUS_D_F = "Isochronous+Adaptive+Feedback";
static const char *ISOCHRONOUS_D_I = "Isochronous+Adaptive+Implicit";
static const char *ISOCHRONOUS_S_X = "Isochronous+Sync+?";
static const char *ISOCHRONOUS_S_D = "Isochronous+Sync+Data";
static const char *ISOCHRONOUS_S_F = "Isochronous+Sync+Feedback";
static const char *ISOCHRONOUS_S_I = "Isochronous+Sync+Implicit";
static const char *BULK = "Bulk";
static const char *INTERRUPT = "Interrupt";
static const char *UNKNOWN = "Unknown";

static const char *destype(uint8_t bDescriptorType)
{
	switch (bDescriptorType) {
		case LIBUSB_DT_DEVICE:
			return DESDEV;
		case LIBUSB_DT_CONFIG:
			return DESCON;
		case LIBUSB_DT_STRING:
			return DESSTR;
		case LIBUSB_DT_INTERFACE:
			return DESINT;
		case LIBUSB_DT_ENDPOINT:
			return DESEP;
		case LIBUSB_DT_HID:
			return DESHID;
		case LIBUSB_DT_REPORT:
			return DESRPT;
		case LIBUSB_DT_PHYSICAL:
			return DESPHY;
		case LIBUSB_DT_HUB:
			return DESHUB;
	}
	return UNKNOWN;
}

static const char *epdir(uint8_t bEndpointAddress)
{
	switch (bEndpointAddress & LIBUSB_ENDPOINT_DIR_MASK) {
		case LIBUSB_ENDPOINT_IN:
			return EPIN;
		case LIBUSB_ENDPOINT_OUT:
			return EPOUT;
	}
	return EPX;
}

static const char *epatt(uint8_t bmAttributes)
{
	switch(bmAttributes & LIBUSB_TRANSFER_TYPE_MASK) {
		case LIBUSB_TRANSFER_TYPE_CONTROL:
			return CONTROL;
		case LIBUSB_TRANSFER_TYPE_BULK:
			return BULK;
		case LIBUSB_TRANSFER_TYPE_INTERRUPT:
			return INTERRUPT;
		case LIBUSB_TRANSFER_TYPE_ISOCHRONOUS:
			switch(bmAttributes & LIBUSB_ISO_SYNC_TYPE_MASK) {
				case LIBUSB_ISO_SYNC_TYPE_NONE:
					switch(bmAttributes & LIBUSB_ISO_USAGE_TYPE_MASK) {
						case LIBUSB_ISO_USAGE_TYPE_DATA:
							return ISOCHRONOUS_N_D;
						case LIBUSB_ISO_USAGE_TYPE_FEEDBACK:
							return ISOCHRONOUS_N_F;
						case LIBUSB_ISO_USAGE_TYPE_IMPLICIT:
							return ISOCHRONOUS_N_I;
					}
					return ISOCHRONOUS_N_X;
				case LIBUSB_ISO_SYNC_TYPE_ASYNC:
					switch(bmAttributes & LIBUSB_ISO_USAGE_TYPE_MASK) {
						case LIBUSB_ISO_USAGE_TYPE_DATA:
							return ISOCHRONOUS_A_D;
						case LIBUSB_ISO_USAGE_TYPE_FEEDBACK:
							return ISOCHRONOUS_A_F;
						case LIBUSB_ISO_USAGE_TYPE_IMPLICIT:
							return ISOCHRONOUS_A_I;
					}
					return ISOCHRONOUS_A_X;
				case LIBUSB_ISO_SYNC_TYPE_ADAPTIVE:
					switch(bmAttributes & LIBUSB_ISO_USAGE_TYPE_MASK) {
						case LIBUSB_ISO_USAGE_TYPE_DATA:
							return ISOCHRONOUS_D_D;
						case LIBUSB_ISO_USAGE_TYPE_FEEDBACK:
							return ISOCHRONOUS_D_F;
						case LIBUSB_ISO_USAGE_TYPE_IMPLICIT:
							return ISOCHRONOUS_D_I;
					}
					return ISOCHRONOUS_D_X;
				case LIBUSB_ISO_SYNC_TYPE_SYNC:
					switch(bmAttributes & LIBUSB_ISO_USAGE_TYPE_MASK) {
						case LIBUSB_ISO_USAGE_TYPE_DATA:
							return ISOCHRONOUS_S_D;
						case LIBUSB_ISO_USAGE_TYPE_FEEDBACK:
							return ISOCHRONOUS_S_F;
						case LIBUSB_ISO_USAGE_TYPE_IMPLICIT:
							return ISOCHRONOUS_S_I;
					}
					return ISOCHRONOUS_S_X;
			}
			return ISOCHRONOUS_X;
	}

	return UNKNOWN;
}

static void append(char **buf, char *append, size_t *off, size_t *len)
{
	int new = strlen(append);
	if ((new + *off) >= *len)
	{
		*len *= 2;
		*buf = realloc(*buf, *len);
		if (unlikely(!*buf))
			quit(1, "USB failed to realloc append");
	}

	strcpy(*buf + *off, append);
	*off += new;
}

static bool setgetdes(ssize_t count, libusb_device *dev, struct libusb_device_handle *handle, struct libusb_config_descriptor **config, int cd, char **buf, size_t *off, size_t *len)
{
	char tmp[512];
	int err;

	err = libusb_set_configuration(handle, cd);
	if (err) {
		snprintf(tmp, sizeof(tmp), EOL "  ** dev %d: Failed to set config descriptor to %d, err %d",
				(int)count, cd, err);
		append(buf, tmp, off, len);
		return false;
	}

	err = libusb_get_active_config_descriptor(dev, config);
	if (err) {
		snprintf(tmp, sizeof(tmp), EOL "  ** dev %d: Failed to get active config descriptor set to %d, err %d",
				(int)count, cd, err);
		append(buf, tmp, off, len);
		return false;
	}

	snprintf(tmp, sizeof(tmp), EOL "  ** dev %d: Set & Got active config descriptor to %d, err %d",
			(int)count, cd, err);
	append(buf, tmp, off, len);
	return true;
}

static void usb_full(ssize_t *count, libusb_device *dev, char **buf, size_t *off, size_t *len, int level)
{
	struct libusb_device_descriptor desc;
	uint8_t bus_number;
	uint8_t device_address;
	struct libusb_device_handle *handle;
	struct libusb_config_descriptor *config;
	const struct libusb_interface_descriptor *idesc;
	const struct libusb_endpoint_descriptor *epdesc;
	unsigned char man[STRBUFLEN+1];
	unsigned char prod[STRBUFLEN+1];
	unsigned char ser[STRBUFLEN+1];
	char tmp[512];
	int err, i, j, k;

	err = libusb_get_device_descriptor(dev, &desc);
	if (opt_usb_list_all && err) {
		snprintf(tmp, sizeof(tmp), EOL ".USB dev %d: Failed to get descriptor, err %d",
					(int)(++(*count)), err);
		append(buf, tmp, off, len);
		return;
	}

	bus_number = libusb_get_bus_number(dev);
	device_address = libusb_get_device_address(dev);

	if (!opt_usb_list_all) {
		bool known = false;

		for (i = 0; find_dev[i].drv != DRIVER_MAX; i++)
			if ((find_dev[i].idVendor == desc.idVendor) &&
			    (find_dev[i].idProduct == desc.idProduct)) {
				known = true;
				break;
			}

		if (!known)
			return;
	}

	(*count)++;

	if (level == 0) {
		snprintf(tmp, sizeof(tmp), EOL ".USB dev %d: Bus %d Device %d ID: %04x:%04x",
				(int)(*count), (int)bus_number, (int)device_address,
				desc.idVendor, desc.idProduct);
	} else {
		snprintf(tmp, sizeof(tmp), EOL ".USB dev %d: Bus %d Device %d Device Descriptor:" EOL "\tLength: %d" EOL
			"\tDescriptor Type: %s" EOL "\tUSB: %04x" EOL "\tDeviceClass: %d" EOL
			"\tDeviceSubClass: %d" EOL "\tDeviceProtocol: %d" EOL "\tMaxPacketSize0: %d" EOL
			"\tidVendor: %04x" EOL "\tidProduct: %04x" EOL "\tDeviceRelease: %x" EOL
			"\tNumConfigurations: %d",
				(int)(*count), (int)bus_number, (int)device_address,
				(int)(desc.bLength), destype(desc.bDescriptorType),
				desc.bcdUSB, (int)(desc.bDeviceClass), (int)(desc.bDeviceSubClass),
				(int)(desc.bDeviceProtocol), (int)(desc.bMaxPacketSize0),
				desc.idVendor, desc.idProduct, desc.bcdDevice,
				(int)(desc.bNumConfigurations));
	}
	append(buf, tmp, off, len);

	err = libusb_open(dev, &handle);
	if (err) {
		snprintf(tmp, sizeof(tmp), EOL "  ** dev %d: Failed to open, err %d", (int)(*count), err);
		append(buf, tmp, off, len);
		return;
	}

	err = libusb_get_string_descriptor_ascii(handle, desc.iManufacturer, man, STRBUFLEN);
	if (err < 0)
		snprintf((char *)man, sizeof(man), "** err:(%d) %s", err, libusb_error_name(err));

	err = libusb_get_string_descriptor_ascii(handle, desc.iProduct, prod, STRBUFLEN);
	if (err < 0)
		snprintf((char *)prod, sizeof(prod), "** err:(%d) %s", err, libusb_error_name(err));

	if (level == 0) {
		libusb_close(handle);
		snprintf(tmp, sizeof(tmp), EOL "  Manufacturer: '%s'" EOL "  Product: '%s'", man, prod);
		append(buf, tmp, off, len);
		return;
	}

	if (libusb_kernel_driver_active(handle, 0) == 1) {
		snprintf(tmp, sizeof(tmp), EOL "   * dev %d: kernel attached", (int)(*count));
		append(buf, tmp, off, len);
	}

	err = libusb_get_active_config_descriptor(dev, &config);
	if (err) {
		if (!setgetdes(*count, dev, handle, &config, 1, buf, off, len)
		&&  !setgetdes(*count, dev, handle, &config, 0, buf, off, len)) {
			libusb_close(handle);
			snprintf(tmp, sizeof(tmp), EOL "  ** dev %d: Failed to set config descriptor to %d or %d",
					(int)(*count), 1, 0);
			append(buf, tmp, off, len);
			return;
		}
	}

	snprintf(tmp, sizeof(tmp), EOL "     dev %d: Active Config:" EOL "\tDescriptorType: %s" EOL
			"\tNumInterfaces: %d" EOL "\tConfigurationValue: %d" EOL
			"\tAttributes: %d" EOL "\tMaxPower: %d",
				(int)(*count), destype(config->bDescriptorType),
				(int)(config->bNumInterfaces), (int)(config->iConfiguration),
				(int)(config->bmAttributes), (int)(config->MaxPower));
	append(buf, tmp, off, len);

	for (i = 0; i < (int)(config->bNumInterfaces); i++) {
		for (j = 0; j < config->interface[i].num_altsetting; j++) {
			idesc = &(config->interface[i].altsetting[j]);

			snprintf(tmp, sizeof(tmp), EOL "     _dev %d: Interface Descriptor %d:" EOL
					"\tDescriptorType: %s" EOL "\tInterfaceNumber: %d" EOL
					"\tNumEndpoints: %d" EOL "\tInterfaceClass: %d" EOL
					"\tInterfaceSubClass: %d" EOL "\tInterfaceProtocol: %d",
						(int)(*count), j, destype(idesc->bDescriptorType),
						(int)(idesc->bInterfaceNumber),
						(int)(idesc->bNumEndpoints),
						(int)(idesc->bInterfaceClass),
						(int)(idesc->bInterfaceSubClass),
						(int)(idesc->bInterfaceProtocol));
			append(buf, tmp, off, len);

			for (k = 0; k < (int)(idesc->bNumEndpoints); k++) {
				epdesc = &(idesc->endpoint[k]);

				snprintf(tmp, sizeof(tmp), EOL "     __dev %d: Interface %d Endpoint %d:" EOL
						"\tDescriptorType: %s" EOL
						"\tEndpointAddress: %s0x%x" EOL
						"\tAttributes: %s" EOL "\tMaxPacketSize: %d" EOL
						"\tInterval: %d" EOL "\tRefresh: %d",
							(int)(*count), (int)(idesc->bInterfaceNumber), k,
							destype(epdesc->bDescriptorType),
							epdir(epdesc->bEndpointAddress),
							(int)(epdesc->bEndpointAddress),
							epatt(epdesc->bmAttributes),
							epdesc->wMaxPacketSize,
							(int)(epdesc->bInterval),
							(int)(epdesc->bRefresh));
				append(buf, tmp, off, len);
			}
		}
	}

	libusb_free_config_descriptor(config);
	config = NULL;

	err = libusb_get_string_descriptor_ascii(handle, desc.iSerialNumber, ser, STRBUFLEN);
	if (err < 0)
		snprintf((char *)ser, sizeof(ser), "** err:(%d) %s", err, libusb_error_name(err));

	snprintf(tmp, sizeof(tmp), EOL "     dev %d: More Info:" EOL "\tManufacturer: '%s'" EOL
			"\tProduct: '%s'" EOL "\tSerial '%s'",
				(int)(*count), man, prod, ser);
	append(buf, tmp, off, len);

	libusb_close(handle);
}

// Function to dump all USB devices
void usb_all(int level)
{
	libusb_device **list;
	ssize_t count, i, j;
	char *buf;
	size_t len, off;

	count = libusb_get_device_list(NULL, &list);
	if (count < 0) {
		applog(LOG_ERR, "USB all: failed, err:(%d) %s", (int)count, libusb_error_name((int)count));
		return;
	}

	if (count == 0)
		applog(LOG_WARNING, "USB all: found no devices");
	else
	{
		len = 10000;
		buf = malloc(len+1);
		if (unlikely(!buf))
			quit(1, "USB failed to malloc buf in usb_all");

		sprintf(buf, "USB all: found %d devices", (int)count);
		off = strlen(buf);

		if (!opt_usb_list_all)
			append(&buf, " - listing known devices", &off, &len);

		j = -1;
		for (i = 0; i < count; i++)
			usb_full(&j, list[i], &buf, &off, &len, level);

		_applog(LOG_WARNING, buf, false);

		free(buf);

		if (j == -1)
			applog(LOG_WARNING, "No known USB devices");
		else
			applog(LOG_WARNING, "%d %sUSB devices",
				(int)(++j), opt_usb_list_all ? BLANK : "known ");

	}

	libusb_free_device_list(list, 1);
}

static void cgusb_check_init()
{
	mutex_lock(&cgusb_lock);

	if (stats_initialised == false) {
		// N.B. environment LIBUSB_DEBUG also sets libusb_set_debug()
		if (opt_usbdump >= 0) {
			libusb_set_debug(NULL, opt_usbdump);
			usb_all(opt_usbdump);
		}
		stats_initialised = true;
	}

	mutex_unlock(&cgusb_lock);
}

const char *usb_cmdname(enum usb_cmds cmd)
{
	cgusb_check_init();

	return usb_commands[cmd];
}

void usb_applog(struct cgpu_info *cgpu, enum usb_cmds cmd, char *msg, int amount, int err)
{
	if (msg && !*msg)
		msg = NULL;

	if (!msg && amount == 0 && err == LIBUSB_SUCCESS)
		msg = (char *)nodatareturned;

        applog(LOG_ERR, "%s%i: %s failed%s%s (err=%d amt=%d)",
                        cgpu->drv->name, cgpu->device_id,
                        usb_cmdname(cmd),
                        msg ? space : BLANK, msg ? msg : BLANK,
                        err, amount);
}

static void in_use_store_ress(uint8_t bus_number, uint8_t device_address, void *resource1, void *resource2)
{
	struct usb_in_use_list *in_use_tmp;
	bool found = false, empty = true;

	mutex_lock(&cgusb_lock);
	in_use_tmp = in_use_head;
	while (in_use_tmp) {
		if (in_use_tmp->in_use.bus_number == (int)bus_number &&
			in_use_tmp->in_use.device_address == (int)device_address) {
			found = true;

			if (in_use_tmp->in_use.resource1)
				empty = false;
			in_use_tmp->in_use.resource1 = resource1;

			if (in_use_tmp->in_use.resource2)
				empty = false;
			in_use_tmp->in_use.resource2 = resource2;

			break;
		}
		in_use_tmp = in_use_tmp->next;
	}
	mutex_unlock(&cgusb_lock);

	if (found == false)
		applog(LOG_ERR, "FAIL: USB store_ress not found (%d:%d)",
				(int)bus_number, (int)device_address);

	if (empty == false)
		applog(LOG_ERR, "FAIL: USB store_ress not empty (%d:%d)",
				(int)bus_number, (int)device_address);
}

static void in_use_get_ress(uint8_t bus_number, uint8_t device_address, void **resource1, void **resource2)
{
	struct usb_in_use_list *in_use_tmp;
	bool found = false, empty = false;

	mutex_lock(&cgusb_lock);
	in_use_tmp = in_use_head;
	while (in_use_tmp) {
		if (in_use_tmp->in_use.bus_number == (int)bus_number &&
			in_use_tmp->in_use.device_address == (int)device_address) {
			found = true;

			if (!in_use_tmp->in_use.resource1)
				empty = true;
			*resource1 = in_use_tmp->in_use.resource1;
			in_use_tmp->in_use.resource1 = NULL;

			if (!in_use_tmp->in_use.resource2)
				empty = true;
			*resource2 = in_use_tmp->in_use.resource2;
			in_use_tmp->in_use.resource2 = NULL;

			break;
		}
		in_use_tmp = in_use_tmp->next;
	}
	mutex_unlock(&cgusb_lock);

	if (found == false)
		applog(LOG_ERR, "FAIL: USB get_lock not found (%d:%d)",
				(int)bus_number, (int)device_address);

	if (empty == true)
		applog(LOG_ERR, "FAIL: USB get_lock empty (%d:%d)",
				(int)bus_number, (int)device_address);
}

static bool __is_in_use(uint8_t bus_number, uint8_t device_address)
{
	struct usb_in_use_list *in_use_tmp;
	bool ret = false;

	in_use_tmp = in_use_head;
	while (in_use_tmp) {
		if (in_use_tmp->in_use.bus_number == (int)bus_number &&
		    in_use_tmp->in_use.device_address == (int)device_address) {
			ret = true;
			break;
		}
		in_use_tmp = in_use_tmp->next;
	}

	return ret;
}

static bool is_in_use_bd(uint8_t bus_number, uint8_t device_address)
{
	bool ret;

	mutex_lock(&cgusb_lock);
	ret = __is_in_use(bus_number, device_address);
	mutex_unlock(&cgusb_lock);
	return ret;
}

static bool is_in_use(libusb_device *dev)
{
	return is_in_use_bd(libusb_get_bus_number(dev), libusb_get_device_address(dev));
}

static void add_in_use(uint8_t bus_number, uint8_t device_address)
{
	struct usb_in_use_list *in_use_tmp;
	bool found = false;

	mutex_lock(&cgusb_lock);
	if (unlikely(__is_in_use(bus_number, device_address))) {
		found = true;
		goto nofway;
	}

	in_use_tmp = calloc(1, sizeof(*in_use_tmp));
	if (unlikely(!in_use_tmp))
		quit(1, "USB failed to calloc in_use_tmp");
	in_use_tmp->in_use.bus_number = (int)bus_number;
	in_use_tmp->in_use.device_address = (int)device_address;
	in_use_tmp->next = in_use_head;
	if (in_use_head)
		in_use_head->prev = in_use_tmp;
	in_use_head = in_use_tmp;
nofway:
	mutex_unlock(&cgusb_lock);

	if (found)
		applog(LOG_ERR, "FAIL: USB add already in use (%d:%d)",
				(int)bus_number, (int)device_address);
}

static void remove_in_use(uint8_t bus_number, uint8_t device_address)
{
	struct usb_in_use_list *in_use_tmp;
	bool found = false;

	mutex_lock(&cgusb_lock);

	in_use_tmp = in_use_head;
	while (in_use_tmp) {
		if (in_use_tmp->in_use.bus_number == (int)bus_number &&
		    in_use_tmp->in_use.device_address == (int)device_address) {
			found = true;
			if (in_use_tmp == in_use_head) {
				in_use_head = in_use_head->next;
				if (in_use_head)
					in_use_head->prev = NULL;
			} else {
				in_use_tmp->prev->next = in_use_tmp->next;
				if (in_use_tmp->next)
					in_use_tmp->next->prev = in_use_tmp->prev;
			}
			free(in_use_tmp);
			break;
		}
		in_use_tmp = in_use_tmp->next;
	}

	mutex_unlock(&cgusb_lock);

	if (!found)
		applog(LOG_ERR, "FAIL: USB remove not already in use (%d:%d)",
				(int)bus_number, (int)device_address);
}

static bool cgminer_usb_lock_bd(struct device_drv *drv, uint8_t bus_number, uint8_t device_address)
{
	struct resource_work *res_work;
	bool ret;

	applog(LOG_DEBUG, "USB lock %s %d-%d", drv->dname, (int)bus_number, (int)device_address);

	res_work = calloc(1, sizeof(*res_work));
	if (unlikely(!res_work))
		quit(1, "USB failed to calloc lock res_work");
	res_work->lock = true;
	res_work->dname = (const char *)(drv->dname);
	res_work->bus_number = bus_number;
	res_work->device_address = device_address;

	mutex_lock(&cgusbres_lock);
	res_work->next = res_work_head;
	res_work_head = res_work;
	mutex_unlock(&cgusbres_lock);

	cgsem_post(&usb_resource_sem);

	// TODO: add a timeout fail - restart the resource thread?
	while (true) {
		cgsleep_ms(50);

		mutex_lock(&cgusbres_lock);
		if (res_reply_head) {
			struct resource_reply *res_reply_prev = NULL;
			struct resource_reply *res_reply = res_reply_head;
			while (res_reply) {
				if (res_reply->bus_number == bus_number &&
					res_reply->device_address == device_address) {

					if (res_reply_prev)
						res_reply_prev->next = res_reply->next;
					else
						res_reply_head = res_reply->next;

					mutex_unlock(&cgusbres_lock);

					ret = res_reply->got;

					free(res_reply);

					return ret;
				}
				res_reply_prev = res_reply;
				res_reply = res_reply->next;
			}
		}
		mutex_unlock(&cgusbres_lock);
	}
}

static bool cgminer_usb_lock(struct device_drv *drv, libusb_device *dev)
{
	return cgminer_usb_lock_bd(drv, libusb_get_bus_number(dev), libusb_get_device_address(dev));
}

static void cgminer_usb_unlock_bd(struct device_drv *drv, uint8_t bus_number, uint8_t device_address)
{
	struct resource_work *res_work;

	applog(LOG_DEBUG, "USB unlock %s %d-%d", drv->dname, (int)bus_number, (int)device_address);

	res_work = calloc(1, sizeof(*res_work));
	if (unlikely(!res_work))
		quit(1, "USB failed to calloc unlock res_work");
	res_work->lock = false;
	res_work->dname = (const char *)(drv->dname);
	res_work->bus_number = bus_number;
	res_work->device_address = device_address;

	mutex_lock(&cgusbres_lock);
	res_work->next = res_work_head;
	res_work_head = res_work;
	mutex_unlock(&cgusbres_lock);

	cgsem_post(&usb_resource_sem);

	return;
}

static void cgminer_usb_unlock(struct device_drv *drv, libusb_device *dev)
{
	cgminer_usb_unlock_bd(drv, libusb_get_bus_number(dev), libusb_get_device_address(dev));
}

static struct cg_usb_device *free_cgusb(struct cg_usb_device *cgusb)
{
	applog(LOG_DEBUG, "USB free %s", cgusb->found->name);

	if (cgusb->serial_string && cgusb->serial_string != BLANK)
		free(cgusb->serial_string);

	if (cgusb->manuf_string && cgusb->manuf_string != BLANK)
		free(cgusb->manuf_string);

	if (cgusb->prod_string && cgusb->prod_string != BLANK)
		free(cgusb->prod_string);

	if (cgusb->descriptor)
		free(cgusb->descriptor);

	free(cgusb->found);

	free(cgusb);

	return NULL;
}

static void _usb_uninit(struct cgpu_info *cgpu)
{
	int ifinfo;

	// May have happened already during a failed initialisation
	//  if release_cgpu() was called due to a USB NODEV(err)
	if (!cgpu->usbdev)
		return;

	applog(LOG_DEBUG, "USB uninit %s%i",
			cgpu->drv->name, cgpu->device_id);

	if (cgpu->usbdev->handle) {
		for (ifinfo = cgpu->usbdev->found->intinfo_count - 1; ifinfo >= 0; ifinfo--) {
			libusb_release_interface(cgpu->usbdev->handle,
						 THISIF(cgpu->usbdev->found, ifinfo));
		}
#ifdef LINUX
		libusb_attach_kernel_driver(cgpu->usbdev->handle, THISIF(cgpu->usbdev->found, ifinfo));
#endif
		cg_wlock(&cgusb_fd_lock);
		libusb_close(cgpu->usbdev->handle);
		cgpu->usbdev->handle = NULL;
		cg_wunlock(&cgusb_fd_lock);
	}
	cgpu->usbdev = free_cgusb(cgpu->usbdev);
}

void usb_uninit(struct cgpu_info *cgpu)
{
	int pstate;

	DEVWLOCK(cgpu, pstate);

	_usb_uninit(cgpu);

	DEVWUNLOCK(cgpu, pstate);
}

/* We have dropped the read devlock before entering this function but we pick
 * up the write lock to prevent any attempts to work on dereferenced code once
 * the nodev flag has been set. */
static void release_cgpu(struct cgpu_info *cgpu)
{
	struct cg_usb_device *cgusb = cgpu->usbdev;
	bool initted = cgpu->usbinfo.initialised;
	struct cgpu_info *lookcgpu;
	int i;

	// It has already been done
	if (cgpu->usbinfo.nodev)
		return;

	applog(LOG_DEBUG, "USB release %s%i",
			cgpu->drv->name, cgpu->device_id);

	if (initted) {
		zombie_devs++;
		total_count--;
		drv_count[cgpu->drv->drv_id].count--;
	}

	cgpu->usbinfo.nodev = true;
	cgpu->usbinfo.nodev_count++;
	cgtime(&cgpu->usbinfo.last_nodev);

	// Any devices sharing the same USB device should be marked also
	for (i = 0; i < total_devices; i++) {
		lookcgpu = get_devices(i);
		if (lookcgpu != cgpu && lookcgpu->usbdev == cgusb) {
			if (initted) {
				total_count--;
				drv_count[lookcgpu->drv->drv_id].count--;
			}

			lookcgpu->usbinfo.nodev = true;
			lookcgpu->usbinfo.nodev_count++;
			memcpy(&(lookcgpu->usbinfo.last_nodev),
				&(cgpu->usbinfo.last_nodev), sizeof(struct timeval));
			lookcgpu->usbdev = NULL;
		}
	}

	_usb_uninit(cgpu);
	cgminer_usb_unlock_bd(cgpu->drv, cgpu->usbinfo.bus_number, cgpu->usbinfo.device_address);
}

/*
 * Force a NODEV on a device so it goes back to hotplug
 */
void usb_nodev(struct cgpu_info *cgpu)
{
	int pstate;

	DEVWLOCK(cgpu, pstate);

	release_cgpu(cgpu);

	DEVWUNLOCK(cgpu, pstate);
}

/*
 * Use the same usbdev thus locking is across all related devices
 */
struct cgpu_info *usb_copy_cgpu(struct cgpu_info *orig)
{
	struct cgpu_info *copy;
	int pstate;

	DEVWLOCK(orig, pstate);

	copy = calloc(1, sizeof(*copy));
	if (unlikely(!copy))
		quit(1, "Failed to calloc cgpu for %s in usb_copy_cgpu", orig->drv->dname);

	copy->name = orig->name;
	copy->drv = copy_drv(orig->drv);
	copy->deven = orig->deven;
	copy->threads = orig->threads;

	copy->usbdev = orig->usbdev;

	memcpy(&(copy->usbinfo), &(orig->usbinfo), sizeof(copy->usbinfo));

	copy->usbinfo.nodev = (copy->usbdev == NULL);

	DEVWUNLOCK(orig, pstate);

	return copy;
}

struct cgpu_info *usb_alloc_cgpu(struct device_drv *drv, int threads)
{
	struct cgpu_info *cgpu = calloc(1, sizeof(*cgpu));

	if (unlikely(!cgpu))
		quit(1, "Failed to calloc cgpu for %s in usb_alloc_cgpu", drv->dname);

	cgpu->drv = drv;
	cgpu->deven = DEV_ENABLED;
	cgpu->threads = threads;

	cgpu->usbinfo.nodev = true;

	cglock_init(&cgpu->usbinfo.devlock);

	return cgpu;
}

struct cgpu_info *usb_free_cgpu(struct cgpu_info *cgpu)
{
	if (cgpu->drv->copy)
		free(cgpu->drv);

	free(cgpu->device_path);

	free(cgpu);

	return NULL;
}

#define USB_INIT_FAIL 0
#define USB_INIT_OK 1
#define USB_INIT_IGNORE 2

static int _usb_init(struct cgpu_info *cgpu, struct libusb_device *dev, struct usb_find_devices *found)
{
	struct cg_usb_device *cgusb = NULL;
	struct libusb_config_descriptor *config = NULL;
	const struct libusb_interface_descriptor *idesc;
	const struct libusb_endpoint_descriptor *epdesc;
	unsigned char strbuf[STRBUFLEN+1];
	char devpath[32];
	char devstr[STRBUFLEN+1];
	int err, ifinfo, epinfo, alt, epnum, pstate;
	int bad = USB_INIT_FAIL;
	int cfg, claimed = 0;

	DEVWLOCK(cgpu, pstate);

	cgpu->usbinfo.bus_number = libusb_get_bus_number(dev);
	cgpu->usbinfo.device_address = libusb_get_device_address(dev);

	if (found->intinfo_count > 1) {
		snprintf(devpath, sizeof(devpath), "%d:%d-i%d",
			(int)(cgpu->usbinfo.bus_number),
			(int)(cgpu->usbinfo.device_address),
			THISIF(found, 0));
	} else {
		snprintf(devpath, sizeof(devpath), "%d:%d",
			(int)(cgpu->usbinfo.bus_number),
			(int)(cgpu->usbinfo.device_address));
	}

	cgpu->device_path = strdup(devpath);

	snprintf(devstr, sizeof(devstr), "- %s device %s", found->name, devpath);

	cgusb = calloc(1, sizeof(*cgusb));
	if (unlikely(!cgusb))
		quit(1, "USB failed to calloc _usb_init cgusb");
	cgusb->found = found;

	if (found->idVendor == IDVENDOR_FTDI)
		cgusb->usb_type = USB_TYPE_FTDI;

	cgusb->ident = found->ident;

	cgusb->descriptor = calloc(1, sizeof(*(cgusb->descriptor)));
	if (unlikely(!cgusb->descriptor))
		quit(1, "USB failed to calloc _usb_init cgusb descriptor");

	err = libusb_get_device_descriptor(dev, cgusb->descriptor);
	if (err) {
		applog(LOG_DEBUG,
			"USB init failed to get descriptor, err %d %s",
			err, devstr);
		goto dame;
	}

	cg_wlock(&cgusb_fd_lock);
	err = libusb_open(dev, &(cgusb->handle));
	cg_wunlock(&cgusb_fd_lock);
	if (err) {
		switch (err) {
			case LIBUSB_ERROR_ACCESS:
				applog(LOG_ERR,
					"USB init, open device failed, err %d, "
					"you don't have privilege to access %s",
					err, devstr);
				applog(LOG_ERR, "See README file included for help");
				break;
#ifdef WIN32
			// Windows specific message
			case LIBUSB_ERROR_NOT_SUPPORTED:
				applog(LOG_ERR,
					"USB init, open device failed, err %d, "
					"you need to install a WinUSB driver for %s",
					err, devstr);
				applog(LOG_ERR, "See README.txt file included for help");
				break;
#endif
			default:
				applog(LOG_DEBUG,
					"USB init, open failed, err %d %s",
					err, devstr);
		}
		goto dame;
	}

#ifdef LINUX
	for (ifinfo = 0; ifinfo < found->intinfo_count; ifinfo++) {
		if (libusb_kernel_driver_active(cgusb->handle, THISIF(found, ifinfo)) == 1) {
			applog(LOG_DEBUG, "USB init, kernel attached ... %s", devstr);
			err = libusb_detach_kernel_driver(cgusb->handle, THISIF(found, ifinfo));
			if (err == 0) {
				applog(LOG_DEBUG,
					"USB init, kernel detached ifinfo %d interface %d"
					" successfully %s",
					ifinfo, THISIF(found, ifinfo), devstr);
			} else {
				applog(LOG_WARNING,
					"USB init, kernel detach ifinfo %d interface %d failed,"
					" err %d in use? %s",
					ifinfo, THISIF(found, ifinfo), err, devstr);
				goto nokernel;
			}
		}
	}
#endif

	if (found->iManufacturer) {
		unsigned char man[STRBUFLEN+1];

		err = libusb_get_string_descriptor_ascii(cgusb->handle,
							 cgusb->descriptor->iManufacturer,
							 man, STRBUFLEN);
		if (err < 0) {
			applog(LOG_DEBUG,
				"USB init, failed to get iManufacturer, err %d %s",
				err, devstr);
			goto cldame;
		}
		if (strcmp((char *)man, found->iManufacturer)) {
			applog(LOG_DEBUG, "USB init, iManufacturer mismatch %s",
			       devstr);
			applog(LOG_DEBUG, "Found %s vs %s", man, found->iManufacturer);
			bad = USB_INIT_IGNORE;
			goto cldame;
		}
	}

	if (found->iProduct) {
		unsigned char prod[STRBUFLEN+1];

		err = libusb_get_string_descriptor_ascii(cgusb->handle,
							 cgusb->descriptor->iProduct,
							 prod, STRBUFLEN);
		if (err < 0) {
			applog(LOG_DEBUG,
				"USB init, failed to get iProduct, err %d %s",
				err, devstr);
			goto cldame;
		}
		if (strcmp((char *)prod, found->iProduct)) {
			applog(LOG_DEBUG, "USB init, iProduct mismatch %s",
			       devstr);
			applog(LOG_DEBUG, "Found %s vs %s", prod, found->iProduct);
			bad = USB_INIT_IGNORE;
			goto cldame;
		}
	}

	cfg = -1;
	err = libusb_get_configuration(cgusb->handle, &cfg);
	if (err)
		cfg = -1;

	// Try to set it if we can't read it or it's different
	if (cfg != found->config) {
		err = libusb_set_configuration(cgusb->handle, found->config);
		if (err) {
			switch(err) {
				case LIBUSB_ERROR_BUSY:
					applog(LOG_WARNING,
						"USB init, set config %d in use %s",
						found->config, devstr);
					break;
				default:
					applog(LOG_DEBUG,
						"USB init, failed to set config to %d, err %d %s",
						found->config, err, devstr);
			}
			goto cldame;
		}
	}

	err = libusb_get_active_config_descriptor(dev, &config);
	if (err) {
		applog(LOG_DEBUG,
			"USB init, failed to get config descriptor, err %d %s",
			err, devstr);
		goto cldame;
	}

	int imax = -1;
	for (ifinfo = 0; ifinfo < found->intinfo_count; ifinfo++)
		if (found->intinfos[ifinfo].interface > imax)
			imax = found->intinfos[ifinfo].interface;

	if ((int)(config->bNumInterfaces) <= imax) {
		applog(LOG_DEBUG, "USB init bNumInterfaces %d <= interface max %d for %s",
		       (int)(config->bNumInterfaces), imax, devstr);
		goto cldame;
	}

	for (ifinfo = 0; ifinfo < found->intinfo_count; ifinfo++)
		for (epinfo = 0; epinfo < found->intinfos[ifinfo].epinfo_count; epinfo++)
			found->intinfos[ifinfo].epinfos[epinfo].found = false;

	for (ifinfo = 0; ifinfo < found->intinfo_count; ifinfo++) {
		int interface = found->intinfos[ifinfo].interface;
		for (alt = 0; alt < config->interface[interface].num_altsetting; alt++) {
			idesc = &(config->interface[interface].altsetting[alt]);
			for (epnum = 0; epnum < (int)(idesc->bNumEndpoints); epnum++) {
				struct usb_epinfo *epinfos = found->intinfos[ifinfo].epinfos;
				epdesc = &(idesc->endpoint[epnum]);
				for (epinfo = 0; epinfo < found->intinfos[ifinfo].epinfo_count; epinfo++) {
					if (!epinfos[epinfo].found) {
						if (epdesc->bmAttributes == epinfos[epinfo].att
						&&  epdesc->wMaxPacketSize >= epinfos[epinfo].size
						&&  epdesc->bEndpointAddress == epinfos[epinfo].ep) {
							epinfos[epinfo].found = true;
							epinfos[epinfo].wMaxPacketSize = epdesc->wMaxPacketSize;
							break;
						}
					}
				}
			}
		}
	}

	for (ifinfo = 0; ifinfo < found->intinfo_count; ifinfo++)
		for (epinfo = 0; epinfo < found->intinfos[ifinfo].epinfo_count; epinfo++)
			if (found->intinfos[ifinfo].epinfos[epinfo].found == false) {
				applog(LOG_DEBUG, "USB init found (%d,%d) == false %s",
				       ifinfo, epinfo, devstr);
				goto cldame;
			}

	claimed = 0;
	for (ifinfo = 0; ifinfo < found->intinfo_count; ifinfo++) {
		err = libusb_claim_interface(cgusb->handle, THISIF(found, ifinfo));
		if (err == 0)
			claimed++;
		else {
			switch(err) {
				case LIBUSB_ERROR_BUSY:
					applog(LOG_WARNING,
						"USB init, claim ifinfo %d interface %d in use %s",
						ifinfo, THISIF(found, ifinfo), devstr);
					break;
				default:
					applog(LOG_DEBUG,
						"USB init, claim ifinfo %d interface %d failed,"
						" err %d %s",
						ifinfo, THISIF(found, ifinfo), err, devstr);
			}
			goto reldame;
		}
	}

	cfg = -1;
	err = libusb_get_configuration(cgusb->handle, &cfg);
	if (err)
		cfg = -1;
	if (cfg != found->config) {
		applog(LOG_WARNING,
			"USB init, incorrect config (%d!=%d) after claim of %s",
			cfg, found->config, devstr);
		goto reldame;
	}

	cgusb->usbver = cgusb->descriptor->bcdUSB;

// TODO: allow this with the right version of the libusb include and running library
//	cgusb->speed = libusb_get_device_speed(dev);

	err = libusb_get_string_descriptor_ascii(cgusb->handle,
				cgusb->descriptor->iProduct, strbuf, STRBUFLEN);
	if (err > 0)
		cgusb->prod_string = strdup((char *)strbuf);
	else
		cgusb->prod_string = (char *)BLANK;

	err = libusb_get_string_descriptor_ascii(cgusb->handle,
				cgusb->descriptor->iManufacturer, strbuf, STRBUFLEN);
	if (err > 0)
		cgusb->manuf_string = strdup((char *)strbuf);
	else
		cgusb->manuf_string = (char *)BLANK;

	err = libusb_get_string_descriptor_ascii(cgusb->handle,
				cgusb->descriptor->iSerialNumber, strbuf, STRBUFLEN);
	if (err > 0)
		cgusb->serial_string = strdup((char *)strbuf);
	else
		cgusb->serial_string = (char *)BLANK;

// TODO: ?
//	cgusb->fwVersion <- for temp1/temp2 decision? or serial? (driver-modminer.c)
//	cgusb->interfaceVersion

	applog(LOG_DEBUG,
		"USB init %s usbver=%04x prod='%s' manuf='%s' serial='%s'",
		devstr, cgusb->usbver, cgusb->prod_string,
		cgusb->manuf_string, cgusb->serial_string);

	cgpu->usbdev = cgusb;
	cgpu->usbinfo.nodev = false;

	libusb_free_config_descriptor(config);

	// Allow a name change based on the idVendor+idProduct
	// N.B. must be done before calling add_cgpu()
	if (strcmp(cgpu->drv->name, found->name)) {
		if (!cgpu->drv->copy)
			cgpu->drv = copy_drv(cgpu->drv);
		cgpu->drv->name = (char *)(found->name);
	}

	bad = USB_INIT_OK;
	goto out_unlock;

reldame:

	ifinfo = claimed;
	while (ifinfo-- > 0)
		libusb_release_interface(cgusb->handle, THISIF(found, ifinfo));

cldame:
#ifdef LINUX
	libusb_attach_kernel_driver(cgusb->handle, THISIF(found, ifinfo));

nokernel:
#endif
	cg_wlock(&cgusb_fd_lock);
	libusb_close(cgusb->handle);
	cgusb->handle = NULL;
	cg_wunlock(&cgusb_fd_lock);

dame:

	if (config)
		libusb_free_config_descriptor(config);

	cgusb = free_cgusb(cgusb);

out_unlock:
	DEVWUNLOCK(cgpu, pstate);

	return bad;
}

bool usb_init(struct cgpu_info *cgpu, struct libusb_device *dev, struct usb_find_devices *found_match)
{
	struct usb_find_devices *found_use = NULL;
	int uninitialised_var(ret);
	int i;

	for (i = 0; find_dev[i].drv != DRIVER_MAX; i++) {
		if (find_dev[i].drv == found_match->drv &&
		    find_dev[i].idVendor == found_match->idVendor &&
		    find_dev[i].idProduct == found_match->idProduct) {
			found_use = malloc(sizeof(*found_use));
			if (unlikely(!found_use))
				quit(1, "USB failed to malloc found_use");
			memcpy(found_use, &(find_dev[i]), sizeof(*found_use));

			ret = _usb_init(cgpu, dev, found_use);

			if (ret != USB_INIT_IGNORE)
				break;
		}
	}

	if (ret == USB_INIT_FAIL)
		applog(LOG_ERR, "%s detect (%d:%d) failed to initialise (incorrect device?)",
				cgpu->drv->dname,
				(int)(cgpu->usbinfo.bus_number),
				(int)(cgpu->usbinfo.device_address));

	return (ret == USB_INIT_OK);
}

static bool usb_check_device(struct device_drv *drv, struct libusb_device *dev, struct usb_find_devices *look)
{
	struct libusb_device_descriptor desc;
	int bus_number, device_address;
	int err, i;
	bool ok;

	err = libusb_get_device_descriptor(dev, &desc);
	if (err) {
		applog(LOG_DEBUG, "USB check device: Failed to get descriptor, err %d", err);
		return false;
	}

	if (desc.idVendor != look->idVendor || desc.idProduct != look->idProduct) {
		applog(LOG_DEBUG, "%s looking for %s %04x:%04x but found %04x:%04x instead",
			drv->name, look->name, look->idVendor, look->idProduct, desc.idVendor, desc.idProduct);

		return false;
	}

	if (busdev_count > 0) {
		bus_number = (int)libusb_get_bus_number(dev);
		device_address = (int)libusb_get_device_address(dev);
		ok = false;
		for (i = 0; i < busdev_count; i++) {
			if (bus_number == busdev[i].bus_number) {
				if (busdev[i].device_address == -1 ||
				    device_address == busdev[i].device_address) {
					ok = true;
					break;
				}
			}
		}
		if (!ok) {
			applog(LOG_DEBUG, "%s rejected %s %04x:%04x with bus:dev (%d:%d)",
				drv->name, look->name, look->idVendor, look->idProduct,
				bus_number, device_address);
			return false;
		}
	}

	applog(LOG_DEBUG, "%s looking for and found %s %04x:%04x",
		drv->name, look->name, look->idVendor, look->idProduct);

	return true;
}

static struct usb_find_devices *usb_check_each(int drvnum, struct device_drv *drv, struct libusb_device *dev)
{
	struct usb_find_devices *found;
	int i;

	for (i = 0; find_dev[i].drv != DRIVER_MAX; i++)
		if (find_dev[i].drv == drvnum) {
			if (usb_check_device(drv, dev, &(find_dev[i]))) {
				found = malloc(sizeof(*found));
				if (unlikely(!found))
					quit(1, "USB failed to malloc found");
				memcpy(found, &(find_dev[i]), sizeof(*found));
				return found;
			}
		}

	return NULL;
}

#define DRIVER_USB_CHECK_EACH(X) 	if (drv->drv_id == DRIVER_##X) \
		return usb_check_each(DRIVER_##X, drv, dev);

static struct usb_find_devices *usb_check(__maybe_unused struct device_drv *drv, __maybe_unused struct libusb_device *dev)
{
	if (drv_count[drv->drv_id].count >= drv_count[drv->drv_id].limit) {
		applog(LOG_DEBUG,
			"USB scan devices3: %s limit %d reached",
			drv->dname, drv_count[drv->drv_id].limit);
		return NULL;
	}

	DRIVER_PARSE_COMMANDS(DRIVER_USB_CHECK_EACH)

	return NULL;
}

void usb_detect(struct device_drv *drv, struct cgpu_info *(*device_detect)(struct libusb_device *, struct usb_find_devices *))
{
	libusb_device **list;
	ssize_t count, i;
	struct usb_find_devices *found;
	struct cgpu_info *cgpu;

	applog(LOG_DEBUG, "USB scan devices: checking for %s devices", drv->name);

	if (total_count >= total_limit) {
		applog(LOG_DEBUG, "USB scan devices: total limit %d reached", total_limit);
		return;
	}

	if (drv_count[drv->drv_id].count >= drv_count[drv->drv_id].limit) {
		applog(LOG_DEBUG,
			"USB scan devices: %s limit %d reached",
			drv->dname, drv_count[drv->drv_id].limit);
		return;
	}

	count = libusb_get_device_list(NULL, &list);
	if (count < 0) {
		applog(LOG_DEBUG, "USB scan devices: failed, err %d", (int)count);
		return;
	}

	if (count == 0)
		applog(LOG_DEBUG, "USB scan devices: found no devices");
	else
		cgsleep_ms(166);

	for (i = 0; i < count; i++) {
		if (total_count >= total_limit) {
			applog(LOG_DEBUG, "USB scan devices2: total limit %d reached", total_limit);
			break;
		}

		if (drv_count[drv->drv_id].count >= drv_count[drv->drv_id].limit) {
			applog(LOG_DEBUG,
				"USB scan devices2: %s limit %d reached",
				drv->dname, drv_count[drv->drv_id].limit);
			break;
		}

		found = usb_check(drv, list[i]);
		if (found != NULL) {
			if (is_in_use(list[i]) || cgminer_usb_lock(drv, list[i]) == false)
				free(found);
			else {
				cgpu = device_detect(list[i], found);
				if (!cgpu)
					cgminer_usb_unlock(drv, list[i]);
				else {
					cgpu->usbinfo.initialised = true;
					total_count++;
					drv_count[drv->drv_id].count++;
				}
				free(found);
			}
		}
	}

	libusb_free_device_list(list, 1);
}

#if DO_USB_STATS
static void modes_str(char *buf, uint32_t modes)
{
	bool first;

	*buf = '\0';

	if (modes == MODE_NONE)
		strcpy(buf, MODE_NONE_STR);
	else {
		first = true;

		if (modes & MODE_CTRL_READ) {
			strcpy(buf, MODE_CTRL_READ_STR);
			first = false;
		}

		if (modes & MODE_CTRL_WRITE) {
			if (!first)
				strcat(buf, MODE_SEP_STR);
			strcat(buf, MODE_CTRL_WRITE_STR);
			first = false;
		}

		if (modes & MODE_BULK_READ) {
			if (!first)
				strcat(buf, MODE_SEP_STR);
			strcat(buf, MODE_BULK_READ_STR);
			first = false;
		}

		if (modes & MODE_BULK_WRITE) {
			if (!first)
				strcat(buf, MODE_SEP_STR);
			strcat(buf, MODE_BULK_WRITE_STR);
			first = false;
		}
	}
}
#endif

// The stat data can be spurious due to not locking it before copying it -
// however that would require the stat() function to also lock and release
// a mutex every time a usb read or write is called which would slow
// things down more
struct api_data *api_usb_stats(__maybe_unused int *count)
{
#if DO_USB_STATS
	struct cg_usb_stats_details *details;
	struct cg_usb_stats *sta;
	struct api_data *root = NULL;
	int device;
	int cmdseq;
	char modes_s[32];

	if (next_stat == USB_NOSTAT)
		return NULL;

	while (*count < next_stat * C_MAX * 2) {
		device = *count / (C_MAX * 2);
		cmdseq = *count % (C_MAX * 2);

		(*count)++;

		sta = &(usb_stats[device]);
		details = &(sta->details[cmdseq]);

		// Only show stats that have results
		if (details->item[CMD_CMD].count == 0 &&
		    details->item[CMD_TIMEOUT].count == 0 &&
		    details->item[CMD_ERROR].count == 0)
			continue;

		root = api_add_string(root, "Name", sta->name, false);
		root = api_add_int(root, "ID", &(sta->device_id), false);
		root = api_add_const(root, "Stat", usb_commands[cmdseq/2], false);
		root = api_add_int(root, "Seq", &(details->seq), true);
		modes_str(modes_s, details->modes);
		root = api_add_string(root, "Modes", modes_s, true);
		root = api_add_uint64(root, "Count",
					&(details->item[CMD_CMD].count), true);
		root = api_add_double(root, "Total Delay",
					&(details->item[CMD_CMD].total_delay), true);
		root = api_add_double(root, "Min Delay",
					&(details->item[CMD_CMD].min_delay), true);
		root = api_add_double(root, "Max Delay",
					&(details->item[CMD_CMD].max_delay), true);
		root = api_add_uint64(root, "Timeout Count",
					&(details->item[CMD_TIMEOUT].count), true);
		root = api_add_double(root, "Timeout Total Delay",
					&(details->item[CMD_TIMEOUT].total_delay), true);
		root = api_add_double(root, "Timeout Min Delay",
					&(details->item[CMD_TIMEOUT].min_delay), true);
		root = api_add_double(root, "Timeout Max Delay",
					&(details->item[CMD_TIMEOUT].max_delay), true);
		root = api_add_uint64(root, "Error Count",
					&(details->item[CMD_ERROR].count), true);
		root = api_add_double(root, "Error Total Delay",
					&(details->item[CMD_ERROR].total_delay), true);
		root = api_add_double(root, "Error Min Delay",
					&(details->item[CMD_ERROR].min_delay), true);
		root = api_add_double(root, "Error Max Delay",
					&(details->item[CMD_ERROR].max_delay), true);
		root = api_add_timeval(root, "First Command",
					&(details->item[CMD_CMD].first), true);
		root = api_add_timeval(root, "Last Command",
					&(details->item[CMD_CMD].last), true);
		root = api_add_timeval(root, "First Timeout",
					&(details->item[CMD_TIMEOUT].first), true);
		root = api_add_timeval(root, "Last Timeout",
					&(details->item[CMD_TIMEOUT].last), true);
		root = api_add_timeval(root, "First Error",
					&(details->item[CMD_ERROR].first), true);
		root = api_add_timeval(root, "Last Error",
					&(details->item[CMD_ERROR].last), true);

		return root;
	}
#endif
	return NULL;
}

#if DO_USB_STATS
static void newstats(struct cgpu_info *cgpu)
{
	int i;

	mutex_lock(&cgusb_lock);

	cgpu->usbinfo.usbstat = next_stat + 1;

	usb_stats = realloc(usb_stats, sizeof(*usb_stats) * (next_stat+1));
	if (unlikely(!usb_stats))
		quit(1, "USB failed to realloc usb_stats %d", next_stat+1);

	usb_stats[next_stat].name = cgpu->drv->name;
	usb_stats[next_stat].device_id = -1;
	usb_stats[next_stat].details = calloc(2, sizeof(struct cg_usb_stats_details) * (C_MAX + 1));
	if (unlikely(!usb_stats[next_stat].details))
		quit(1, "USB failed to calloc details for %d", next_stat+1);

	for (i = 1; i < C_MAX * 2; i += 2)
		usb_stats[next_stat].details[i].seq = 1;

	next_stat++;

	mutex_unlock(&cgusb_lock);
}
#endif

void update_usb_stats(__maybe_unused struct cgpu_info *cgpu)
{
#if DO_USB_STATS
	if (cgpu->usbinfo.usbstat < 1)
		newstats(cgpu);

	// we don't know the device_id until after add_cgpu()
	usb_stats[cgpu->usbinfo.usbstat - 1].device_id = cgpu->device_id;
#endif
}

#if DO_USB_STATS
static void stats(struct cgpu_info *cgpu, struct timeval *tv_start, struct timeval *tv_finish, int err, int mode, enum usb_cmds cmd, int seq, int timeout)
{
	struct cg_usb_stats_details *details;
	double diff;
	int item, extrams;

	if (cgpu->usbinfo.usbstat < 1)
		newstats(cgpu);

	cgpu->usbinfo.tmo_count++;

	// timeout checks are only done when stats are enabled
	extrams = SECTOMS(tdiff(tv_finish, tv_start)) - timeout;
	if (extrams >= USB_TMO_0) {
		uint32_t totms = (uint32_t)(timeout + extrams);
		int offset = 0;

		if (extrams >= USB_TMO_2) {
			applog(LOG_INFO, "%s%i: TIMEOUT %s took %dms but was %dms",
					cgpu->drv->name, cgpu->device_id,
					usb_cmdname(cmd), totms, timeout) ;
			offset = 2;
		} else if (extrams >= USB_TMO_1)
			offset = 1;

		cgpu->usbinfo.usb_tmo[offset].count++;
		cgpu->usbinfo.usb_tmo[offset].total_over += extrams;
		cgpu->usbinfo.usb_tmo[offset].total_tmo += timeout;
		if (cgpu->usbinfo.usb_tmo[offset].min_tmo == 0) {
			cgpu->usbinfo.usb_tmo[offset].min_tmo = totms;
			cgpu->usbinfo.usb_tmo[offset].max_tmo = totms;
		} else {
			if (cgpu->usbinfo.usb_tmo[offset].min_tmo > totms)
				cgpu->usbinfo.usb_tmo[offset].min_tmo = totms;
			if (cgpu->usbinfo.usb_tmo[offset].max_tmo < totms)
				cgpu->usbinfo.usb_tmo[offset].max_tmo = totms;
		}
	}

	details = &(usb_stats[cgpu->usbinfo.usbstat - 1].details[cmd * 2 + seq]);
	details->modes |= mode;

	diff = tdiff(tv_finish, tv_start);

	switch (err) {
		case LIBUSB_SUCCESS:
			item = CMD_CMD;
			break;
		case LIBUSB_ERROR_TIMEOUT:
			item = CMD_TIMEOUT;
			break;
		default:
			item = CMD_ERROR;
			break;
	}

	if (details->item[item].count == 0) {
		details->item[item].min_delay = diff;
		memcpy(&(details->item[item].first), tv_start, sizeof(*tv_start));
	} else if (diff < details->item[item].min_delay)
		details->item[item].min_delay = diff;

	if (diff > details->item[item].max_delay)
		details->item[item].max_delay = diff;

	details->item[item].total_delay += diff;
	memcpy(&(details->item[item].last), tv_start, sizeof(*tv_start));
	details->item[item].count++;
}

static void rejected_inc(struct cgpu_info *cgpu, uint32_t mode)
{
	struct cg_usb_stats_details *details;
	int item = CMD_ERROR;

	if (cgpu->usbinfo.usbstat < 1)
		newstats(cgpu);

	details = &(usb_stats[cgpu->usbinfo.usbstat - 1].details[C_REJECTED * 2 + 0]);
	details->modes |= mode;
	details->item[item].count++;
}
#endif

#define USB_RETRY_MAX 5

struct usb_transfer {
	cgsem_t cgsem;
	struct libusb_transfer *transfer;
	bool cancellable;
	struct list_head list;
};

bool async_usb_transfers(void)
{
	bool ret;

	cg_rlock(&cgusb_fd_lock);
	ret = !list_empty(&ut_list);
	cg_runlock(&cgusb_fd_lock);

	return ret;
}

/* Cancellable transfers should only be labelled as such if it is safe for them
 * to effectively mimic timing out early. This flag is usually used to signify
 * a read is waiting on a non-critical response that takes a long time and the
 * driver wishes it be aborted if work restart message has been sent. */
void cancel_usb_transfers(void)
{
	struct usb_transfer *ut;
	int cancellations = 0;

	cg_wlock(&cgusb_fd_lock);
	list_for_each_entry(ut, &ut_list, list) {
		if (ut->cancellable) {
			ut->cancellable = false;
			libusb_cancel_transfer(ut->transfer);
			cancellations++;
		}
	}
	cg_wunlock(&cgusb_fd_lock);

	if (cancellations)
		applog(LOG_DEBUG, "Cancelled %d USB transfers", cancellations);
}

static void init_usb_transfer(struct usb_transfer *ut)
{
	cgsem_init(&ut->cgsem);
	ut->transfer = libusb_alloc_transfer(0);
	if (unlikely(!ut->transfer))
		quit(1, "Failed to libusb_alloc_transfer");
	ut->transfer->user_data = ut;
	ut->cancellable = false;
}

static void complete_usb_transfer(struct usb_transfer *ut)
{
	cg_wlock(&cgusb_fd_lock);
	list_del(&ut->list);
	cg_wunlock(&cgusb_fd_lock);

	cgsem_destroy(&ut->cgsem);
	libusb_free_transfer(ut->transfer);
}

static void LIBUSB_CALL transfer_callback(struct libusb_transfer *transfer)
{
	struct usb_transfer *ut = transfer->user_data;

	ut->cancellable = false;
	cgsem_post(&ut->cgsem);
}

static int usb_transfer_toerr(int ret)
{
	if (ret <= 0)
		return ret;

	switch (ret) {
		default:
		case LIBUSB_TRANSFER_COMPLETED:
			ret = LIBUSB_SUCCESS;
			break;
		case LIBUSB_TRANSFER_ERROR:
			ret = LIBUSB_ERROR_IO;
			break;
		case LIBUSB_TRANSFER_TIMED_OUT:
		case LIBUSB_TRANSFER_CANCELLED:
			ret = LIBUSB_ERROR_TIMEOUT;
			break;
		case LIBUSB_TRANSFER_STALL:
			ret = LIBUSB_ERROR_PIPE;
			break;
		case LIBUSB_TRANSFER_NO_DEVICE:
			ret = LIBUSB_ERROR_NO_DEVICE;
			break;
		case LIBUSB_TRANSFER_OVERFLOW:
			ret = LIBUSB_ERROR_OVERFLOW;
			break;
	}
	return ret;
}

/* Wait for callback function to tell us it has finished the USB transfer, but
 * use our own timer to cancel the request if we go beyond the timeout. */
static int callback_wait(struct usb_transfer *ut, int *transferred, unsigned int timeout)
{
	struct libusb_transfer *transfer= ut->transfer;
	int ret;

	ret = cgsem_mswait(&ut->cgsem, timeout);
	if (ret == ETIMEDOUT) {
		/* We are emulating a timeout ourself here */
		libusb_cancel_transfer(transfer);

		/* Now wait for the callback function to be invoked. */
		cgsem_wait(&ut->cgsem);
	}
	ret = transfer->status;
	ret = usb_transfer_toerr(ret);

	/* No need to sort out mutexes here since they won't be reused */
	*transferred = transfer->actual_length;

	return ret;
}

static int usb_submit_transfer(struct usb_transfer *ut, struct libusb_transfer *transfer,
			       bool cancellable, bool tt)
{
	int err;

	INIT_LIST_HEAD(&ut->list);

	cg_wlock(&cgusb_fd_lock);
	/* Imitate a transaction translator for writes to usb1.1 devices */
	if (tt)
		cgsleep_ms_r(&usb11_cgt, 1);
	err = libusb_submit_transfer(transfer);
	if (likely(!err))
		ut->cancellable = cancellable;
	list_add(&ut->list, &ut_list);
	if (tt)
		cgtimer_time(&usb11_cgt);
	cg_wunlock(&cgusb_fd_lock);

	return err;
}

static int
usb_bulk_transfer(struct cgpu_info *cgpu, struct cg_usb_device *usbdev, int intinfo,
		  int epinfo, unsigned char *data, int length, int *transferred,
		  unsigned int timeout, __maybe_unused int mode, enum usb_cmds cmd,
		  __maybe_unused int seq, bool cancellable, bool tt)
{
	int bulk_timeout, callback_timeout = timeout, pipe_retries = 0;
	struct libusb_device_handle *dev_handle = usbdev->handle;
	struct usb_epinfo *usb_epinfo;
	struct usb_transfer ut;
	unsigned char endpoint;
	int err, errn;
#if DO_USB_STATS
	struct timeval tv_start, tv_finish;
#endif
	unsigned char buf[512];
#ifdef WIN32
	/* On windows the callback_timeout is a safety mechanism only. */
	bulk_timeout = timeout;
	callback_timeout += WIN_CALLBACK_EXTRA;
#else
	/* We give the transfer no timeout since we manage timeouts ourself on
	 * non windows. */
	bulk_timeout = 0;
#endif

	usb_epinfo = &(usbdev->found->intinfos[intinfo].epinfos[epinfo]);
	endpoint = usb_epinfo->ep;

	/* Avoid any async transfers during shutdown to allow the polling
	 * thread to be shut down after all existing transfers are complete */
	if (opt_lowmem || cgpu->shutdown)
		return libusb_bulk_transfer(dev_handle, endpoint, data, length, transferred, timeout);
pipe_retry:
	init_usb_transfer(&ut);

	if ((endpoint & LIBUSB_ENDPOINT_DIR_MASK) == LIBUSB_ENDPOINT_OUT) {
		memcpy(buf, data, length);
		ut.transfer->flags |= LIBUSB_TRANSFER_ADD_ZERO_PACKET;
#ifdef WIN32
		/* Writes on windows really don't like to be cancelled, but
		 * are prone to timeouts under heavy USB traffic, so make this
		 * a last resort cancellation delayed long after the write
		 * would have timed out on its own. */
		callback_timeout += WIN_WRITE_CBEXTRA;
#endif
	}

	USBDEBUG("USB debug: @usb_bulk_transfer(%s (nodev=%s),intinfo=%d,epinfo=%d,data=%p,length=%d,timeout=%u,mode=%d,cmd=%s,seq=%d) endpoint=%d", cgpu->drv->name, bool_str(cgpu->usbinfo.nodev), intinfo, epinfo, data, length, timeout, mode, usb_cmdname(cmd), seq, (int)endpoint);

	libusb_fill_bulk_transfer(ut.transfer, dev_handle, endpoint, buf, length,
				  transfer_callback, &ut, bulk_timeout);
	STATS_TIMEVAL(&tv_start);
	err = usb_submit_transfer(&ut, ut.transfer, cancellable, tt);
	errn = errno;
	if (!err)
		err = callback_wait(&ut, transferred, callback_timeout);
	else
		err = usb_transfer_toerr(err);
	complete_usb_transfer(&ut);

	STATS_TIMEVAL(&tv_finish);
	USB_STATS(cgpu, &tv_start, &tv_finish, err, mode, cmd, seq, timeout);

	if (err < 0) {
		applog(LOG_DEBUG, "%s%i: %s (amt=%d err=%d ern=%d)",
				cgpu->drv->name, cgpu->device_id,
				usb_cmdname(cmd), *transferred, err, errn);
	}

	if (err == LIBUSB_ERROR_PIPE) {
		int retries = 0;

		do {
			cgpu->usbinfo.last_pipe = time(NULL);
			cgpu->usbinfo.pipe_count++;
			applog(LOG_INFO, "%s%i: libusb pipe error, trying to clear",
				cgpu->drv->name, cgpu->device_id);
			err = libusb_clear_halt(dev_handle, endpoint);
			applog(LOG_DEBUG, "%s%i: libusb pipe error%scleared",
				cgpu->drv->name, cgpu->device_id, err ? " not " : " ");

			if (err)
				cgpu->usbinfo.clear_fail_count++;
		} while (err && ++retries < USB_RETRY_MAX);
		if (!err && ++pipe_retries < USB_RETRY_MAX)
			goto pipe_retry;
	}
	if ((endpoint & LIBUSB_ENDPOINT_DIR_MASK) == LIBUSB_ENDPOINT_IN)
		memcpy(data, buf, *transferred);

	return err;
}

int _usb_read(struct cgpu_info *cgpu, int intinfo, int epinfo, char *buf, size_t bufsiz, int *processed, int timeout, const char *end, enum usb_cmds cmd, bool readonce, bool cancellable)
{
	unsigned char *ptr, usbbuf[USB_READ_BUFSIZE];
	struct timeval read_start, tv_finish;
	int bufleft, err, got, tot, pstate;
	const size_t usbbufread = 512; /* Always read full size */
	struct cg_usb_device *usbdev;
	unsigned int initial_timeout;
	bool first = true;
	int endlen = 0;
	char *eom = NULL;
	double done;
	bool ftdi;

	memset(usbbuf, 0, USB_READ_BUFSIZE);
	memset(buf, 0, bufsiz);

	if (end)
		endlen = strlen(end);

	DEVRLOCK(cgpu, pstate);

	if (cgpu->usbinfo.nodev) {
		*processed = 0;
		USB_REJECT(cgpu, MODE_BULK_READ);

		err = LIBUSB_ERROR_NO_DEVICE;
		goto out_noerrmsg;
	}

	usbdev = cgpu->usbdev;
	ftdi = (usbdev->usb_type == USB_TYPE_FTDI);

	USBDEBUG("USB debug: _usb_read(%s (nodev=%s),intinfo=%d,epinfo=%d,buf=%p,bufsiz=%d,proc=%p,timeout=%u,end=%s,cmd=%s,ftdi=%s,readonce=%s)", cgpu->drv->name, bool_str(cgpu->usbinfo.nodev), intinfo, epinfo, buf, (int)bufsiz, processed, timeout, end ? (char *)str_text((char *)end) : "NULL", usb_cmdname(cmd), bool_str(ftdi), bool_str(readonce));

	if (bufsiz > USB_MAX_READ)
		quit(1, "%s USB read request %d too large (max=%d)", cgpu->drv->name, (int)bufsiz, USB_MAX_READ);

	if (timeout == DEVTIMEOUT)
		timeout = usbdev->found->timeout;

	tot = usbdev->bufamt;
	bufleft = bufsiz - tot;
	if (tot)
		memcpy(usbbuf, usbdev->buffer, tot);
	ptr = usbbuf + tot;
	usbdev->bufamt = 0;

	err = LIBUSB_SUCCESS;
	if (end != NULL)
		eom = strstr((const char *)usbbuf, end);

	initial_timeout = timeout;
	cgtime(&read_start);
	while (bufleft > 0 && !eom) {
		err = usb_bulk_transfer(cgpu, usbdev, intinfo, epinfo, ptr, usbbufread,
					&got, timeout, MODE_BULK_READ, cmd,
					first ? SEQ0 : SEQ1, cancellable, false);
		cgtime(&tv_finish);
		ptr[got] = '\0';

		USBDEBUG("USB debug: @_usb_read(%s (nodev=%s)) first=%s err=%d%s got=%d ptr='%s' usbbufread=%d", cgpu->drv->name, bool_str(cgpu->usbinfo.nodev), bool_str(first), err, isnodev(err), got, (char *)str_text((char *)ptr), (int)usbbufread);

		IOERR_CHECK(cgpu, err);

		if (ftdi) {
			// first 2 bytes returned are an FTDI status
			if (got > 2) {
				got -= 2;
				memmove(ptr, ptr+2, got+1);
			} else {
				got = 0;
				*ptr = '\0';
			}
		}

		tot += got;
		if (end != NULL)
			eom = strstr((const char *)usbbuf, end);

		if (err || readonce)
			break;

		ptr += got;
		bufleft -= got;

		first = false;

		done = tdiff(&tv_finish, &read_start);
		// N.B. this is: return last err with whatever size has already been read
		timeout = initial_timeout - (done * 1000);
		if (timeout <= 0)
			break;
	}

	/* If we found the end of message marker, just use that data and
	 * return success. */
	if (eom) {
		size_t eomlen = (void *)eom - (void *)usbbuf + endlen;

		if (eomlen < bufsiz) {
			bufsiz = eomlen;
			err = LIBUSB_SUCCESS;
		}
	}

	// N.B. usbdev->buffer was emptied before the while() loop
	if (tot > (int)bufsiz) {
		usbdev->bufamt = tot - bufsiz;
		memcpy(usbdev->buffer, usbbuf + bufsiz, usbdev->bufamt);
		tot -= usbdev->bufamt;
		usbbuf[tot] = '\0';
		applog(LOG_DEBUG, "USB: %s%i read1 buffering %d extra bytes",
			cgpu->drv->name, cgpu->device_id, usbdev->bufamt);
	}

	*processed = tot;
	memcpy((char *)buf, (const char *)usbbuf, (tot < (int)bufsiz) ? tot + 1 : (int)bufsiz);

	if (err && err != LIBUSB_ERROR_TIMEOUT) {
		applog(LOG_WARNING, "%s %i %s usb read err:(%d) %s", cgpu->drv->name, cgpu->device_id, usb_cmdname(cmd),
		       err, libusb_error_name(err));
		if (cgpu->usbinfo.continuous_ioerr_count > USB_RETRY_MAX)
			err = LIBUSB_ERROR_OTHER;
	}
out_noerrmsg:
	if (NODEV(err)) {
		cg_ruwlock(&cgpu->usbinfo.devlock);
		release_cgpu(cgpu);
		DEVWUNLOCK(cgpu, pstate);
	} else
		DEVRUNLOCK(cgpu, pstate);

	return err;
}

int _usb_write(struct cgpu_info *cgpu, int intinfo, int epinfo, char *buf, size_t bufsiz, int *processed, int timeout, enum usb_cmds cmd)
{
	struct timeval write_start, tv_finish;
	bool first = true, usb11 = false;
	struct cg_usb_device *usbdev;
	unsigned int initial_timeout;
	int err, sent, tot, pstate;
	double done;

	DEVRLOCK(cgpu, pstate);

	USBDEBUG("USB debug: _usb_write(%s (nodev=%s),intinfo=%d,epinfo=%d,buf='%s',bufsiz=%d,proc=%p,timeout=%u,cmd=%s)", cgpu->drv->name, bool_str(cgpu->usbinfo.nodev), intinfo, epinfo, (char *)str_text(buf), (int)bufsiz, processed, timeout, usb_cmdname(cmd));

	*processed = 0;

	if (cgpu->usbinfo.nodev) {
		USB_REJECT(cgpu, MODE_BULK_WRITE);

		err = LIBUSB_ERROR_NO_DEVICE;
		goto out_noerrmsg;
	}

	usbdev = cgpu->usbdev;
	if (usbdev->descriptor->bcdUSB < 0x0200)
		usb11 = true;
	if (timeout == DEVTIMEOUT)
		timeout = usbdev->found->timeout;

	tot = 0;
	err = LIBUSB_SUCCESS;
	initial_timeout = timeout;
	cgtime(&write_start);
	while (bufsiz > 0) {
		int tosend = bufsiz;

		/* USB 1.1 devices don't handle zero packets well so split them
		 * up to not have the final transfer equal to the wMaxPacketSize
		 * or they will stall waiting for more data. */
		if (usb11) {
			struct usb_epinfo *ue = &usbdev->found->intinfos[intinfo].epinfos[epinfo];

			if (tosend == ue->wMaxPacketSize) {
				tosend >>= 1;
				if (unlikely(!tosend))
					tosend = 1;
			}
		}
		err = usb_bulk_transfer(cgpu, usbdev, intinfo, epinfo, (unsigned char *)buf,
					tosend, &sent, timeout, MODE_BULK_WRITE,
					cmd, first ? SEQ0 : SEQ1, false, usb11);
		cgtime(&tv_finish);

		USBDEBUG("USB debug: @_usb_write(%s (nodev=%s)) err=%d%s sent=%d", cgpu->drv->name, bool_str(cgpu->usbinfo.nodev), err, isnodev(err), sent);

		IOERR_CHECK(cgpu, err);

		tot += sent;

		if (err)
			break;

		buf += sent;
		bufsiz -= sent;

		first = false;

		done = tdiff(&tv_finish, &write_start);
		// N.B. this is: return last err with whatever size was written
		timeout = initial_timeout - (done * 1000);
		if (timeout <= 0)
			break;
	}

	*processed = tot;

	if (err) {
		applog(LOG_WARNING, "%s %i %s usb write err:(%d) %s", cgpu->drv->name, cgpu->device_id, usb_cmdname(cmd),
		       err, libusb_error_name(err));
		if (cgpu->usbinfo.continuous_ioerr_count > USB_RETRY_MAX)
			err = LIBUSB_ERROR_OTHER;
	}
out_noerrmsg:
	if (NODEV(err)) {
		cg_ruwlock(&cgpu->usbinfo.devlock);
		release_cgpu(cgpu);
		DEVWUNLOCK(cgpu, pstate);
	} else
		DEVRUNLOCK(cgpu, pstate);

	return err;
}

/* As we do for bulk reads, emulate a sync function for control transfers using
 * our own timeouts that takes the same parameters as libusb_control_transfer.
 */
static int usb_control_transfer(struct cgpu_info *cgpu, libusb_device_handle *dev_handle, uint8_t bmRequestType,
				uint8_t bRequest, uint16_t wValue, uint16_t wIndex,
				unsigned char *buffer, uint16_t wLength, unsigned int timeout)
{
	struct usb_transfer ut;
	unsigned char buf[70];
	int err, transferred;
	bool tt = false;

	if (unlikely(cgpu->shutdown))
		return libusb_control_transfer(dev_handle, bmRequestType, bRequest, wValue, wIndex, buffer, wLength, timeout);

	init_usb_transfer(&ut);
	libusb_fill_control_setup(buf, bmRequestType, bRequest, wValue,
				  wIndex, wLength);
	if ((bmRequestType & LIBUSB_ENDPOINT_DIR_MASK) == LIBUSB_ENDPOINT_OUT) {
		memcpy(buf + LIBUSB_CONTROL_SETUP_SIZE, buffer, wLength);
		if (cgpu->usbdev->descriptor->bcdUSB < 0x0200)
			tt = true;
	}
	libusb_fill_control_transfer(ut.transfer, dev_handle, buf, transfer_callback,
				     &ut, 0);
	err = usb_submit_transfer(&ut, ut.transfer, false, tt);
	if (!err)
		err = callback_wait(&ut, &transferred, timeout);
	if (err == LIBUSB_SUCCESS && transferred) {
		if ((bmRequestType & LIBUSB_ENDPOINT_DIR_MASK) == LIBUSB_ENDPOINT_IN)
			memcpy(buffer, libusb_control_transfer_get_data(ut.transfer),
			       transferred);
		err = transferred;
		goto out;
	}
	err = usb_transfer_toerr(err);
out:
	complete_usb_transfer(&ut);
	return err;
}

int __usb_transfer(struct cgpu_info *cgpu, uint8_t request_type, uint8_t bRequest, uint16_t wValue, uint16_t wIndex, uint32_t *data, int siz, unsigned int timeout, __maybe_unused enum usb_cmds cmd)
{
	struct cg_usb_device *usbdev;
#if DO_USB_STATS
	struct timeval tv_start, tv_finish;
#endif
	unsigned char buf[64];
	uint32_t *buf32 = (uint32_t *)buf;
	int err, i, bufsiz;

	USBDEBUG("USB debug: _usb_transfer(%s (nodev=%s),type=%"PRIu8",req=%"PRIu8",value=%"PRIu16",index=%"PRIu16",siz=%d,timeout=%u,cmd=%s)", cgpu->drv->name, bool_str(cgpu->usbinfo.nodev), request_type, bRequest, wValue, wIndex, siz, timeout, usb_cmdname(cmd));

	if (cgpu->usbinfo.nodev) {
		USB_REJECT(cgpu, MODE_CTRL_WRITE);

		err = LIBUSB_ERROR_NO_DEVICE;
		goto out_;
	}
	usbdev = cgpu->usbdev;
	if (timeout == DEVTIMEOUT)
		timeout = usbdev->found->timeout;

	USBDEBUG("USB debug: @_usb_transfer() data=%s", bin2hex((unsigned char *)data, (size_t)siz));

	if (siz > 0) {
		bufsiz = siz - 1;
		bufsiz >>= 2;
		bufsiz++;
		for (i = 0; i < bufsiz; i++)
			buf32[i] = htole32(data[i]);
	}

	USBDEBUG("USB debug: @_usb_transfer() buf=%s", bin2hex(buf, (size_t)siz));

	STATS_TIMEVAL(&tv_start);
	err = usb_control_transfer(cgpu, usbdev->handle, request_type, bRequest,
				   wValue, wIndex, buf, (uint16_t)siz, timeout);
	STATS_TIMEVAL(&tv_finish);
	USB_STATS(cgpu, &tv_start, &tv_finish, err, MODE_CTRL_WRITE, cmd, SEQ0, timeout);

	USBDEBUG("USB debug: @_usb_transfer(%s (nodev=%s)) err=%d%s", cgpu->drv->name, bool_str(cgpu->usbinfo.nodev), err, isnodev(err));

	IOERR_CHECK(cgpu, err);

	if (err < 0 && err != LIBUSB_ERROR_TIMEOUT) {
		applog(LOG_WARNING, "%s %i usb transfer err:(%d) %s", cgpu->drv->name, cgpu->device_id,
		       err, libusb_error_name(err));
	}
out_:
	return err;
}

/* We use the write devlock for control transfers since some control transfers
 * are rare but may be changing settings within the device causing problems
 * if concurrent transfers are happening. Using the write lock serialises
 * any transfers. */
int _usb_transfer(struct cgpu_info *cgpu, uint8_t request_type, uint8_t bRequest, uint16_t wValue, uint16_t wIndex, uint32_t *data, int siz, unsigned int timeout, enum usb_cmds cmd)
{
	int pstate, err;

	DEVWLOCK(cgpu, pstate);

	err = __usb_transfer(cgpu, request_type, bRequest, wValue, wIndex, data, siz, timeout, cmd);

	if (NOCONTROLDEV(err))
		release_cgpu(cgpu);

	DEVWUNLOCK(cgpu, pstate);

	return err;
}

int _usb_transfer_read(struct cgpu_info *cgpu, uint8_t request_type, uint8_t bRequest, uint16_t wValue, uint16_t wIndex, char *buf, int bufsiz, int *amount, unsigned int timeout, __maybe_unused enum usb_cmds cmd)
{
	struct cg_usb_device *usbdev;
#if DO_USB_STATS
	struct timeval tv_start, tv_finish;
#endif
	unsigned char tbuf[64];
	int err, pstate;

	DEVWLOCK(cgpu, pstate);

	USBDEBUG("USB debug: _usb_transfer_read(%s (nodev=%s),type=%"PRIu8",req=%"PRIu8",value=%"PRIu16",index=%"PRIu16",bufsiz=%d,timeout=%u,cmd=%s)", cgpu->drv->name, bool_str(cgpu->usbinfo.nodev), request_type, bRequest, wValue, wIndex, bufsiz, timeout, usb_cmdname(cmd));

	if (cgpu->usbinfo.nodev) {
		USB_REJECT(cgpu, MODE_CTRL_READ);

		err = LIBUSB_ERROR_NO_DEVICE;
		goto out_noerrmsg;
	}
	usbdev = cgpu->usbdev;
	if (timeout == DEVTIMEOUT)
		timeout = usbdev->found->timeout;

	*amount = 0;

	memset(tbuf, 0, 64);
	STATS_TIMEVAL(&tv_start);
	err = usb_control_transfer(cgpu, usbdev->handle, request_type, bRequest,
				   wValue, wIndex, tbuf, (uint16_t)bufsiz, timeout);
	STATS_TIMEVAL(&tv_finish);
	USB_STATS(cgpu, &tv_start, &tv_finish, err, MODE_CTRL_READ, cmd, SEQ0, timeout);
	memcpy(buf, tbuf, bufsiz);

	USBDEBUG("USB debug: @_usb_transfer_read(%s (nodev=%s)) amt/err=%d%s%s%s", cgpu->drv->name, bool_str(cgpu->usbinfo.nodev), err, isnodev(err), err > 0 ? " = " : BLANK, err > 0 ? bin2hex((unsigned char *)buf, (size_t)err) : BLANK);

	IOERR_CHECK(cgpu, err);

	if (err > 0) {
		*amount = err;
		err = 0;
	}
	if (err < 0 && err != LIBUSB_ERROR_TIMEOUT) {
		applog(LOG_WARNING, "%s %i usb transfer read err:(%d) %s", cgpu->drv->name, cgpu->device_id,
		       err, libusb_error_name(err));
	}
out_noerrmsg:
	if (NOCONTROLDEV(err))
		release_cgpu(cgpu);

	DEVWUNLOCK(cgpu, pstate);

	return err;
}

#define FTDI_STATUS_B0_MASK     (FTDI_RS0_CTS | FTDI_RS0_DSR | FTDI_RS0_RI | FTDI_RS0_RLSD)
#define FTDI_RS0_CTS    (1 << 4)
#define FTDI_RS0_DSR    (1 << 5)
#define FTDI_RS0_RI     (1 << 6)
#define FTDI_RS0_RLSD   (1 << 7)

/* Clear to send for FTDI */
int usb_ftdi_cts(struct cgpu_info *cgpu)
{
	char buf[2], ret;
	int err, amount;

	err = _usb_transfer_read(cgpu, (uint8_t)FTDI_TYPE_IN, (uint8_t)5,
				 (uint16_t)0, (uint16_t)0, buf, 2,
				 &amount, DEVTIMEOUT, C_FTDI_STATUS);
	/* We return true in case drivers are waiting indefinitely to try and
	 * write to something that's not there. */
	if (err)
		return true;

	ret = buf[0] & FTDI_STATUS_B0_MASK;
	return (ret & FTDI_RS0_CTS);
}

int _usb_ftdi_set_latency(struct cgpu_info *cgpu, int intinfo)
{
	int err = 0;
	int pstate;

	DEVWLOCK(cgpu, pstate);

	if (cgpu->usbdev) {
		if (cgpu->usbdev->usb_type != USB_TYPE_FTDI) {
			applog(LOG_ERR, "%s: cgid %d latency request on non-FTDI device",
				cgpu->drv->name, cgpu->cgminer_id);
			err = LIBUSB_ERROR_NOT_SUPPORTED;
		} else if (cgpu->usbdev->found->latency == LATENCY_UNUSED) {
			applog(LOG_ERR, "%s: cgid %d invalid latency (UNUSED)",
				cgpu->drv->name, cgpu->cgminer_id);
			err = LIBUSB_ERROR_NOT_SUPPORTED;
		}

		if (!err)
			err = __usb_transfer(cgpu, FTDI_TYPE_OUT, FTDI_REQUEST_LATENCY,
						cgpu->usbdev->found->latency,
						USBIF(cgpu->usbdev, intinfo),
						NULL, 0, DEVTIMEOUT, C_LATENCY);
	}

	DEVWUNLOCK(cgpu, pstate);

	applog(LOG_DEBUG, "%s: cgid %d %s got err %d",
				cgpu->drv->name, cgpu->cgminer_id,
				usb_cmdname(C_LATENCY), err);

	return err;
}

void usb_buffer_clear(struct cgpu_info *cgpu)
{
	int pstate;

	DEVWLOCK(cgpu, pstate);

	if (cgpu->usbdev)
		cgpu->usbdev->bufamt = 0;

	DEVWUNLOCK(cgpu, pstate);
}

uint32_t usb_buffer_size(struct cgpu_info *cgpu)
{
	uint32_t ret = 0;
	int pstate;

	DEVRLOCK(cgpu, pstate);

	if (cgpu->usbdev)
		ret = cgpu->usbdev->bufamt;

	DEVRUNLOCK(cgpu, pstate);

	return ret;
}

/*
 * The value returned (0) when usbdev is NULL
 * doesn't matter since it also means the next call to
 * any usbutils function will fail with a nodev
 * N.B. this is to get the interface number to use in a control_transfer
 * which for some devices isn't actually the interface number
 */
int _usb_interface(struct cgpu_info *cgpu, int intinfo)
{
	int interface = 0;
	int pstate;

	DEVRLOCK(cgpu, pstate);

	if (cgpu->usbdev)
		interface = cgpu->usbdev->found->intinfos[intinfo].ctrl_transfer;

	DEVRUNLOCK(cgpu, pstate);

	return interface;
}

enum sub_ident usb_ident(struct cgpu_info *cgpu)
{
	enum sub_ident ident = IDENT_UNK;
	int pstate;

	DEVRLOCK(cgpu, pstate);

	if (cgpu->usbdev)
		ident = cgpu->usbdev->ident;

	DEVRUNLOCK(cgpu, pstate);

	return ident;
}

// Need to set all devices with matching usbdev
void usb_set_dev_start(struct cgpu_info *cgpu)
{
	struct cg_usb_device *cgusb;
	struct cgpu_info *cgpu2;
	struct timeval now;
	int pstate;

	DEVWLOCK(cgpu, pstate);

	cgusb = cgpu->usbdev;

	// If the device wasn't dropped
	if (cgusb != NULL) {
		int i;

		cgtime(&now);

		for (i = 0; i < total_devices; i++) {
			cgpu2 = get_devices(i);
			if (cgpu2->usbdev == cgusb)
				copy_time(&(cgpu2->dev_start_tv), &now);
		}
	}

	DEVWUNLOCK(cgpu, pstate);
}

void usb_cleanup(void)
{
	struct cgpu_info *cgpu;
	int count, pstate;
	int i;

	hotplug_time = 0;

	cgsleep_ms(10);

	count = 0;
	for (i = 0; i < total_devices; i++) {
		cgpu = devices[i];
		switch (cgpu->drv->drv_id) {
			case DRIVER_bflsc:
			case DRIVER_bitforce:
			case DRIVER_bitfury:
			case DRIVER_modminer:
			case DRIVER_icarus:
			case DRIVER_avalon:
			case DRIVER_klondike:
			case DRIVER_hashfast:
				DEVWLOCK(cgpu, pstate);
				release_cgpu(cgpu);
				DEVWUNLOCK(cgpu, pstate);
				count++;
				break;
			default:
				break;
		}
	}

	/*
	 * Must attempt to wait for the resource thread to release coz
	 * during a restart it won't automatically release them in linux
	 */
	if (count) {
		struct timeval start, now;

		cgtime(&start);
		while (42) {
			cgsleep_ms(50);

			mutex_lock(&cgusbres_lock);

			if (!res_work_head)
				break;

			cgtime(&now);
			if (tdiff(&now, &start) > 0.366) {
				applog(LOG_WARNING,
					"usb_cleanup gave up waiting for resource thread");
				break;
			}

			mutex_unlock(&cgusbres_lock);
		}
		mutex_unlock(&cgusbres_lock);
	}

	cgsem_destroy(&usb_resource_sem);
}

#define DRIVER_COUNT_FOUND(X) if (X##_drv.name && strcasecmp(ptr, X##_drv.name) == 0) { \
	drv_count[X##_drv.drv_id].limit = lim; \
	found = true; \
	}
void usb_initialise(void)
{
	char *fre, *ptr, *comma, *colon;
	int bus, dev, lim, i;
	bool found;

	INIT_LIST_HEAD(&ut_list);

	for (i = 0; i < DRIVER_MAX; i++) {
		drv_count[i].count = 0;
		drv_count[i].limit = 999999;
	}

	cgusb_check_init();

	if (opt_usb_select && *opt_usb_select) {
		// Absolute device limit
		if (*opt_usb_select == ':') {
			total_limit = atoi(opt_usb_select+1);
			if (total_limit < 0)
				quit(1, "Invalid --usb total limit");
		// Comma list of bus:dev devices to match
		} else if (isdigit(*opt_usb_select)) {
			fre = ptr = strdup(opt_usb_select);
			do {
				comma = strchr(ptr, ',');
				if (comma)
					*(comma++) = '\0';

				colon = strchr(ptr, ':');
				if (!colon)
					quit(1, "Invalid --usb bus:dev missing ':'");

				*(colon++) = '\0';

				if (!isdigit(*ptr))
					quit(1, "Invalid --usb bus:dev - bus must be a number");

				if (!isdigit(*colon) && *colon != '*')
					quit(1, "Invalid --usb bus:dev - dev must be a number or '*'");

				bus = atoi(ptr);
				if (bus <= 0)
					quit(1, "Invalid --usb bus:dev - bus must be > 0");

				if (*colon == '*')
					dev = -1;
				else {
					dev = atoi(colon);
					if (dev <= 0)
						quit(1, "Invalid --usb bus:dev - dev must be > 0 or '*'");
				}

				busdev = realloc(busdev, sizeof(*busdev) * (++busdev_count));
				if (unlikely(!busdev))
					quit(1, "USB failed to realloc busdev");

				busdev[busdev_count-1].bus_number = bus;
				busdev[busdev_count-1].device_address = dev;

				ptr = comma;
			} while (ptr);
			free(fre);
		// Comma list of DRV:limit
		} else {
			fre = ptr = strdup(opt_usb_select);
			do {
				comma = strchr(ptr, ',');
				if (comma)
					*(comma++) = '\0';

				colon = strchr(ptr, ':');
				if (!colon)
					quit(1, "Invalid --usb DRV:limit missing ':'");

				*(colon++) = '\0';

				if (!isdigit(*colon))
					quit(1, "Invalid --usb DRV:limit - limit must be a number");

				lim = atoi(colon);
				if (lim < 0)
					quit(1, "Invalid --usb DRV:limit - limit must be >= 0");

				found = false;
				/* Use the DRIVER_PARSE_COMMANDS macro to iterate
				 * over all the drivers. */
				DRIVER_PARSE_COMMANDS(DRIVER_COUNT_FOUND)
				if (!found)
					quit(1, "Invalid --usb DRV:limit - unknown DRV='%s'", ptr);

				ptr = comma;
			} while (ptr);
			free(fre);
		}
	}
}

#ifndef WIN32
#include <errno.h>
#include <unistd.h>
#include <sys/types.h>
#include <sys/ipc.h>
#include <sys/sem.h>
#include <sys/stat.h>
#include <fcntl.h>

#ifndef __APPLE__
union semun {
	int val;
	struct semid_ds *buf;
	unsigned short *array;
	struct seminfo *__buf;
};
#endif

#else
static LPSECURITY_ATTRIBUTES unsec(LPSECURITY_ATTRIBUTES sec)
{
	FreeSid(((PSECURITY_DESCRIPTOR)(sec->lpSecurityDescriptor))->Group);
	free(sec->lpSecurityDescriptor);
	free(sec);
	return NULL;
}

static LPSECURITY_ATTRIBUTES mksec(const char *dname, uint8_t bus_number, uint8_t device_address)
{
	SID_IDENTIFIER_AUTHORITY SIDAuthWorld = {SECURITY_WORLD_SID_AUTHORITY};
	PSID gsid = NULL;
	LPSECURITY_ATTRIBUTES sec_att = NULL;
	PSECURITY_DESCRIPTOR sec_des = NULL;

	sec_des = malloc(sizeof(*sec_des));
	if (unlikely(!sec_des))
		quit(1, "MTX: Failed to malloc LPSECURITY_DESCRIPTOR");

	if (!InitializeSecurityDescriptor(sec_des, SECURITY_DESCRIPTOR_REVISION)) {
		applog(LOG_ERR,
			"MTX: %s (%d:%d) USB failed to init secdes err (%d)",
			dname, (int)bus_number, (int)device_address,
			(int)GetLastError());
		free(sec_des);
		return NULL;
	}

	if (!SetSecurityDescriptorDacl(sec_des, TRUE, NULL, FALSE)) {
		applog(LOG_ERR,
			"MTX: %s (%d:%d) USB failed to secdes dacl err (%d)",
			dname, (int)bus_number, (int)device_address,
			(int)GetLastError());
		free(sec_des);
		return NULL;
	}

	if(!AllocateAndInitializeSid(&SIDAuthWorld, 1, SECURITY_WORLD_RID, 0, 0, 0, 0, 0, 0, 0, &gsid)) {
		applog(LOG_ERR,
			"MTX: %s (%d:%d) USB failed to create gsid err (%d)",
			dname, (int)bus_number, (int)device_address,
			(int)GetLastError());
		free(sec_des);
		return NULL;
	}

	if (!SetSecurityDescriptorGroup(sec_des, gsid, FALSE)) {
		applog(LOG_ERR,
			"MTX: %s (%d:%d) USB failed to secdes grp err (%d)",
			dname, (int)bus_number, (int)device_address,
			(int)GetLastError());
		FreeSid(gsid);
		free(sec_des);
		return NULL;
	}

	sec_att = malloc(sizeof(*sec_att));
	if (unlikely(!sec_att))
		quit(1, "MTX: Failed to malloc LPSECURITY_ATTRIBUTES");

	sec_att->nLength = sizeof(*sec_att);
	sec_att->lpSecurityDescriptor = sec_des;
	sec_att->bInheritHandle = FALSE;

	return sec_att;
}
#endif

// Any errors should always be printed since they will rarely if ever occur
// and thus it is best to always display them
static bool resource_lock(const char *dname, uint8_t bus_number, uint8_t device_address)
{
	applog(LOG_DEBUG, "USB res lock %s %d-%d", dname, (int)bus_number, (int)device_address);

#ifdef WIN32
	struct cgpu_info *cgpu;
	LPSECURITY_ATTRIBUTES sec;
	HANDLE usbMutex;
	char name[64];
	DWORD res;
	int i;

	if (is_in_use_bd(bus_number, device_address))
		return false;

	snprintf(name, sizeof(name), "cg-usb-%d-%d", (int)bus_number, (int)device_address);

	sec = mksec(dname, bus_number, device_address);
	if (!sec)
		return false;

	usbMutex = CreateMutex(sec, FALSE, name);
	if (usbMutex == NULL) {
		applog(LOG_ERR,
			"MTX: %s USB failed to get '%s' err (%d)",
			dname, name, (int)GetLastError());
		sec = unsec(sec);
		return false;
	}

	res = WaitForSingleObject(usbMutex, 0);

	switch(res) {
		case WAIT_OBJECT_0:
		case WAIT_ABANDONED:
			// Am I using it already?
			for (i = 0; i < total_devices; i++) {
				cgpu = get_devices(i);
				if (cgpu->usbinfo.bus_number == bus_number &&
				    cgpu->usbinfo.device_address == device_address &&
				    cgpu->usbinfo.nodev == false) {
					if (ReleaseMutex(usbMutex)) {
						applog(LOG_WARNING,
							"MTX: %s USB can't get '%s' - device in use",
							dname, name);
						goto fail;
					}
					applog(LOG_ERR,
						"MTX: %s USB can't get '%s' - device in use - failure (%d)",
						dname, name, (int)GetLastError());
					goto fail;
				}
			}
			break;
		case WAIT_TIMEOUT:
			if (!hotplug_mode)
				applog(LOG_WARNING,
					"MTX: %s USB failed to get '%s' - device in use",
					dname, name);
			goto fail;
		case WAIT_FAILED:
			applog(LOG_ERR,
				"MTX: %s USB failed to get '%s' err (%d)",
				dname, name, (int)GetLastError());
			goto fail;
		default:
			applog(LOG_ERR,
				"MTX: %s USB failed to get '%s' unknown reply (%d)",
				dname, name, (int)res);
			goto fail;
	}

	add_in_use(bus_number, device_address);
	in_use_store_ress(bus_number, device_address, (void *)usbMutex, (void *)sec);

	return true;
fail:
	CloseHandle(usbMutex);
	sec = unsec(sec);
	return false;
#else
	struct semid_ds seminfo;
	union semun opt;
	char name[64];
	key_t *key;
	int *sem;
	int fd, count;

	if (is_in_use_bd(bus_number, device_address))
		return false;

	snprintf(name, sizeof(name), "/tmp/cgminer-usb-%d-%d", (int)bus_number, (int)device_address);
	fd = open(name, O_CREAT|O_RDONLY, S_IRUSR|S_IWUSR|S_IRGRP|S_IROTH);
	if (fd == -1) {
		applog(LOG_ERR,
			"SEM: %s USB open failed '%s' err (%d) %s",
			dname, name, errno, strerror(errno));
		goto _out;
	}
	close(fd);

	key = malloc(sizeof(*key));
	if (unlikely(!key))
		quit(1, "SEM: Failed to malloc key");

	sem = malloc(sizeof(*sem));
	if (unlikely(!sem))
		quit(1, "SEM: Failed to malloc sem");

	*key = ftok(name, 'K');
	*sem = semget(*key, 1, IPC_CREAT | IPC_EXCL | 438);
	if (*sem < 0) {
		if (errno != EEXIST) {
			applog(LOG_ERR,
				"SEM: %s USB failed to get '%s' err (%d) %s",
				dname, name, errno, strerror(errno));
			goto free_out;
		}

		*sem = semget(*key, 1, 0);
		if (*sem < 0) {
			applog(LOG_ERR,
				"SEM: %s USB failed to access '%s' err (%d) %s",
				dname, name, errno, strerror(errno));
			goto free_out;
		}

		opt.buf = &seminfo;
		count = 0;
		while (++count) {
			// Should NEVER take 100ms
			if (count > 99) {
				applog(LOG_ERR,
					"SEM: %s USB timeout waiting for (%d) '%s'",
					dname, *sem, name);
				goto free_out;
			}
			if (semctl(*sem, 0, IPC_STAT, opt) == -1) {
				applog(LOG_ERR,
					"SEM: %s USB failed to wait for (%d) '%s' count %d err (%d) %s",
					dname, *sem, name, count, errno, strerror(errno));
				goto free_out;
			}
			if (opt.buf->sem_otime != 0)
				break;
			cgsleep_ms(1);
		}
	}

	struct sembuf sops[] = {
		{ 0, 0, IPC_NOWAIT | SEM_UNDO },
		{ 0, 1, IPC_NOWAIT | SEM_UNDO }
	};

	if (semop(*sem, sops, 2)) {
		if (errno == EAGAIN) {
			if (!hotplug_mode)
				applog(LOG_WARNING,
					"SEM: %s USB failed to get (%d) '%s' - device in use",
					dname, *sem, name);
		} else {
			applog(LOG_DEBUG,
				"SEM: %s USB failed to get (%d) '%s' err (%d) %s",
				dname, *sem, name, errno, strerror(errno));
		}
		goto free_out;
	}

	add_in_use(bus_number, device_address);
	in_use_store_ress(bus_number, device_address, (void *)key, (void *)sem);
	return true;

free_out:
	free(sem);
	free(key);
_out:
	return false;
#endif
}

// Any errors should always be printed since they will rarely if ever occur
// and thus it is best to always display them
static void resource_unlock(const char *dname, uint8_t bus_number, uint8_t device_address)
{
	applog(LOG_DEBUG, "USB res unlock %s %d-%d", dname, (int)bus_number, (int)device_address);

#ifdef WIN32
	LPSECURITY_ATTRIBUTES sec = NULL;
	HANDLE usbMutex = NULL;
	char name[64];

	snprintf(name, sizeof(name), "cg-usb-%d-%d", (int)bus_number, (int)device_address);

	in_use_get_ress(bus_number, device_address, (void **)(&usbMutex), (void **)(&sec));

	if (!usbMutex || !sec)
		goto fila;

	if (!ReleaseMutex(usbMutex))
		applog(LOG_ERR,
			"MTX: %s USB failed to release '%s' err (%d)",
			dname, name, (int)GetLastError());

fila:

	if (usbMutex)
		CloseHandle(usbMutex);
	if (sec)
		unsec(sec);
	remove_in_use(bus_number, device_address);
	return;
#else
	char name[64];
	key_t *key = NULL;
	int *sem = NULL;

	snprintf(name, sizeof(name), "/tmp/cgminer-usb-%d-%d", (int)bus_number, (int)device_address);

	in_use_get_ress(bus_number, device_address, (void **)(&key), (void **)(&sem));

	if (!key || !sem)
		goto fila;

	struct sembuf sops[] = {
		{ 0, -1, SEM_UNDO }
	};

	// Allow a 10ms timeout
	// exceeding this timeout means it would probably never succeed anyway
	struct timespec timeout = { 0, 10000000 };

	if (semtimedop(*sem, sops, 1, &timeout)) {
		applog(LOG_ERR,
			"SEM: %s USB failed to release '%s' err (%d) %s",
			dname, name, errno, strerror(errno));
	}

	if (semctl(*sem, 0, IPC_RMID)) {
		applog(LOG_WARNING,
			"SEM: %s USB failed to remove SEM '%s' err (%d) %s",
			dname, name, errno, strerror(errno));
	}

fila:

	free(sem);
	free(key);
	remove_in_use(bus_number, device_address);
	unlink(name);
	return;
#endif
}

static void resource_process()
{
	struct resource_work *res_work = NULL;
	struct resource_reply *res_reply = NULL;
	bool ok;

	applog(LOG_DEBUG, "RES: %s (%d:%d) lock=%d",
			res_work_head->dname,
			(int)res_work_head->bus_number,
			(int)res_work_head->device_address,
			res_work_head->lock);

	if (res_work_head->lock) {
		ok = resource_lock(res_work_head->dname,
					res_work_head->bus_number,
					res_work_head->device_address);

		applog(LOG_DEBUG, "RES: %s (%d:%d) lock ok=%d",
				res_work_head->dname,
				(int)res_work_head->bus_number,
				(int)res_work_head->device_address,
				ok);

		res_reply = calloc(1, sizeof(*res_reply));
		if (unlikely(!res_reply))
			quit(1, "USB failed to calloc res_reply");

		res_reply->bus_number = res_work_head->bus_number;
		res_reply->device_address = res_work_head->device_address;
		res_reply->got = ok;
		res_reply->next = res_reply_head;

		res_reply_head = res_reply;
	}
	else
		resource_unlock(res_work_head->dname,
				res_work_head->bus_number,
				res_work_head->device_address);

	res_work = res_work_head;
	res_work_head = res_work_head->next;
	free(res_work);
}

void *usb_resource_thread(void __maybe_unused *userdata)
{
	pthread_setcanceltype(PTHREAD_CANCEL_ASYNCHRONOUS, NULL);

	RenameThread("usbresource");

	applog(LOG_DEBUG, "RES: thread starting");

	while (42) {
		/* Wait to be told we have work to do */
		cgsem_wait(&usb_resource_sem);

		mutex_lock(&cgusbres_lock);
		while (res_work_head)
			resource_process();
		mutex_unlock(&cgusbres_lock);
	}

	return NULL;
}

void initialise_usblocks(void)
{
	mutex_init(&cgusb_lock);
	mutex_init(&cgusbres_lock);
	cglock_init(&cgusb_fd_lock);
}<|MERGE_RESOLUTION|>--- conflicted
+++ resolved
@@ -21,10 +21,7 @@
 static pthread_mutex_t cgusb_lock;
 static pthread_mutex_t cgusbres_lock;
 static cglock_t cgusb_fd_lock;
-<<<<<<< HEAD
-=======
 static cgtimer_t usb11_cgt;
->>>>>>> 509d1a78
 
 #define NODEV(err) ((err) != LIBUSB_SUCCESS && (err) != LIBUSB_ERROR_TIMEOUT)
 
